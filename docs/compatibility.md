---
layout: page
title: Compatibility
nav_order: 5
---

# RAPIDS Accelerator for Apache Spark Compatibility with Apache Spark

The SQL plugin tries to produce results that are bit for bit identical with Apache Spark.  There are
a number of cases where there are some differences. In most cases operators that produce different
results are off by default, and you can look at the [configs](configs.md) for more information on
how to enable them.  In some cases we felt that enabling the incompatibility by default was worth
the performance gain. All of those operators can be disabled through configs if it becomes a
problem. Please also look at the current list of
[bugs](https://github.com/NVIDIA/spark-rapids/issues?q=is%3Aopen+is%3Aissue+label%3Abug) which are
typically incompatibilities that we have not yet addressed.

## Ordering of Output

There are some operators where Spark does not guarantee the order of the output.
These are typically things like aggregates and joins that may use a hash to distribute the work
load among downstream tasks. In these cases the plugin does not guarantee that it will
produce the same output order that Spark does. In cases such as an `order by` operation
where the ordering is explicit the plugin will produce an ordering that is compatible with
Spark's guarantee. It may not be 100% identical if the ordering is ambiguous.

In versions of Spark prior to 3.1.0 `-0.0` is always < `0.0` but in 3.1.0 and above this is
not true for sorting. For all versions of the plugin `-0.0` == `0.0` for sorting.

Spark's sorting is typically a [stable](https://en.wikipedia.org/wiki/Sorting_algorithm#Stability)
sort. Sort stability cannot be guaranteed in distributed work loads because the order in which
upstream data arrives to a task is not guaranteed. Sort stability is only
guaranteed in one situation which is reading and sorting data from a file using a single 
task/partition. The RAPIDS Accelerator does an unstable
[out of core](https://en.wikipedia.org/wiki/External_memory_algorithm) sort by default. This
simply means that the sort algorithm allows for spilling parts of the data if it is larger than
can fit in the GPU's memory, but it does not guarantee ordering of rows when the ordering of the
keys is ambiguous. If you do rely on a stable sort in your processing you can request this by
setting [spark.rapids.sql.stableSort.enabled](configs.md#sql.stableSort.enabled) to `true` and
RAPIDS will try to sort all the data for a given task/partition at once on the GPU. This may change
in the future to allow for a spillable stable sort.

## Floating Point

For most basic floating-point operations like addition, subtraction, multiplication, and division
the plugin will produce a bit for bit identical result as Spark does. For other functions like
`sin`, `cos`, etc. the output may be different, but within the rounding error inherent in 
floating-point calculations. The ordering of operations to calculate the value may differ between the
underlying JVM implementation used by the CPU and the C++ standard library implementation used by
the GPU.

In the case of `round` and `bround` the results can be off by more because they can enlarge the
difference. This happens in cases where a binary floating-point representation cannot exactly
capture a decimal value. For example `1.025` cannot exactly be represented and ends up being closer
to `1.02499`. The Spark implementation of `round` converts it first to a decimal value with complex
logic to make it `1.025` and then does the rounding.  This results in `round(1.025, 2)` under pure
Spark getting a value of `1.03` but under the RAPIDS accelerator it produces `1.02`. As a side note
Python will produce `1.02`, Java does not have the ability to do a round like this built in, but if
you do the simple operation of `Math.round(1.025 * 100.0)/100.0` you also get `1.02`.

For aggregations the underlying implementation is doing the aggregations in parallel and due to race
conditions within the computation itself the result may not be the same each time the query is
run. This is inherent in how the plugin speeds up the calculations and cannot be "fixed." If a query
joins on a floating point value, which is not wise to do anyways, and the value is the result of a
floating point aggregation then the join may fail to work properly with the plugin but would have
worked with plain Spark. As of 22.06 this is behavior is enabled by default but can be disabled with 
the config
[`spark.rapids.sql.variableFloatAgg.enabled`](configs.md#sql.variableFloatAgg.enabled).

Additionally, some aggregations on floating point columns that contain `NaN` can produce results
different from Spark in versions prior to Spark 3.1.0.  If it is known with certainty that the
floating point columns do not contain `NaN`, set
[`spark.rapids.sql.hasNans`](configs.md#sql.hasNans) to `false` to run GPU enabled aggregations on
them.

In the case of a distinct count on `NaN` values, prior to Spark 3.1.0, the issue only shows up if
 you have different `NaN` values. There are several different binary values that are all considered
 to be `NaN` by floating point. The plugin treats all of these as the same value, where as Spark
 treats them all as different values. Because this is considered to be rare we do not disable
 distinct count for floating point values even if
 [`spark.rapids.sql.hasNans`](configs.md#sql.hasNans) is `true`.

### `0.0` vs `-0.0`

Floating point allows zero to be encoded as `0.0` and `-0.0`, but the IEEE standard says that they
should be interpreted as the same. Most databases normalize these values to always be `0.0`. Spark
does this in some cases but not all as is documented
[here](https://issues.apache.org/jira/browse/SPARK-32110). The underlying implementation of this
plugin treats them as the same for essentially all processing. This can result in some differences
with Spark for operations, prior to Spark 3.1.0, like sorting, and distinct count.  There are still
differences with [joins, and comparisons](https://github.com/NVIDIA/spark-rapids/issues/294) even
after Spark 3.1.0.

We do not disable operations that produce different results due to `-0.0` in the data because it is
considered to be a rare occurrence.

## Decimal Support

Apache Spark supports decimal values with a precision up to 38. This equates to 128-bits.
However, when actually processing the data, in most cases, it is temporarily converted to 
Java's `BigDecimal` type which allows for effectively unlimited precision. This lets Spark do
complicated calculations without the risk of missing an overflow and causing data corruption.
It also lets Spark support some operations that require intermediate values that are larger than
a 128-bit representation can support.

The RAPIDS Accelerator currently is limited to a maximum of 128-bits for storing or processing
decimal values. This allows us to fully support the majority of decimal operations. But there are
a few operations that we cannot support to the same degree as Spark can on the CPU.

### Decimal Sum Aggregation

A number of fixes for overflow detection went into Spark 3.1.0. Please see
[SPARK-28067](https://issues.apache.org/jira/browse/SPARK-28067) and
[SPARK-32018](https://issues.apache.org/jira/browse/SPARK-32018) for more detailed information.
Some of these fixes we were able to back port, but some of them require Spark 3.1.0 or above to
fully be able to detect overflow in all cases. As such on versions of Spark older than 3.1.0 for
large decimal values there is the possibility of data corruption in some corner cases. 
This is true for both the CPU and GPU implementations, but there are fewer of these cases for the 
GPU. If this concerns you, you should upgrade to Spark 3.1.0 or above. 

When Apache Spark does a sum aggregation on decimal values it will store the result in a value
with a precision that is the input precision + 10, but with a maximum precision of 38.
For an input precision of 9 and above, Spark will do the aggregations as a Java `BigDecimal`
value which is slow, but guarantees that any overflow can be detected because it can work with
effectively unlimited precision. For inputs with a precision of 8 or below Spark will internally do
the calculations as a long value, 64-bits. When the precision is 8, you would need at least 
174,467,442,482 values/rows contributing to a single aggregation result before the overflow is no
longer detected. Even then all the values would need to be either the largest or the smallest value
possible to be stored in the type for the overflow to cause data corruption.

For the RAPIDS Accelerator we don't have direct access to unlimited precision for our calculations
like the CPU does. For input values with a precision of 8 and below we follow Spark and process the
data the same way, as a 64-bit value. For larger values we will do extra calculations looking at the
higher order digits to be able to detect overflow in all cases. But because of this you may see
some performance differences depending on the input precision used. The differences will show up
when going from an input precision of 8 to 9 and again when going from an input precision of 28 to 29.

### Decimal Average

Average is effectively doing a `sum(input)/count(input)`, except the scale of the output type is
the scale of the input + 4. As such it inherits some of the same issues that both sum and divide
have. It also inherits some issues from Spark itself. See
https://issues.apache.org/jira/browse/SPARK-37024 for a detailed description of some issues
with average in Spark.

In order to be able to guarantee doing the divide with half up rounding at the end we only support
average on input values with a precision of 23 or below. This is 38 - 10 for the sum guarantees
and then 5 less to be able to shift the left-hand side of the divide enough to get a correct
answer that can be rounded to the result that Spark would produce.

### Divide and Multiply

Division and multiplication of decimal types is a little complicated in Apache Spark. For 
some arbitrary reason divide and multiply in Spark require that the precision and scale of 
the left-hand side and the right-hand side match. As such when planning a divide or multiply 
Spark will look at the original inputs to calculate the output precision and scale. Then it will
cast the inputs to a common wider value where the scale is the max of the two input scales,
and the precision is max of the two input non-scale portions (precision - scale) + the new
scale. Then it will do the divide or multiply as a `BigDecimal` value, and return the result as
a `BigDecimal` but lie about the precision and scale of the return type. Finally, Spark will
insert a `CheckOverflow` expression that will round the scale of the BigDecimal value to that
of the desired output type and check that the final precision will fit in the precision of the
desired output type. 

In order to match exactly with what Spark is doing the RAPIDS Accelerator would need at least
256-bit decimal values. We might implement that at some point, but until then we try to cover as
much of division and multiplication as possible.

To combat this we look at the query plan and try to determine what is the smallest precision
and scale for each parameter that would let us still produce the exact same answer as Apache
Spark. We effectively try to undo what Spark did when widening the types to make them common.

#### Division

In Spark the output of a division operation is

```scala
val precision = p1 - s1 + s2 + max(6, s1 + p2 + 1)
val scale = max(6, s1 + p2 + 1)
```

Where `p1` and `s1` are the precision and scale of the left-hand side of the operation and
`p2` and `s2` are the precision and scale of the right-hand side of the operation. But decimal
divide inherently produces a result where the output scale is `s1 - s2`. In addition to this 
Spark will round the result to the given scale, and not just truncate it. This means that to
produce the same result as Apache Spark we have to increase the scale of the left-hand side
operation to be at least `output_scale + s2 + 1`. The `+ 1` is so the output is large enough that
we can round it to the desired result.  If this causes the precision of the left-hand side
to go above 38, the maximum precision that 128-bits can hold, then we have to fall back to the
CPU. Unfortunately the math is a bit complicated so there is no simple rule of thumb for this.

#### Multiplication

In Spark the output of a multiplication operation is

```scala
val precision = p1 + p2 + 1
val scale = s1 + s2
```

Where `p1` and `s1` are the precision and scale of the left-hand side of the operation and
`p2` and `s2` are the precision and scale of the right-hand side of the operation. Fortunately,
decimal multiply inherently produces the same scale, but Spark will round the result. As such,
the RAPIDS Accelerator must add an extra decimal place to the scale and the precision, so we can
round correctly. This means that if `p1 + p2 > 36` we will fall back to the CPU to do processing. 

### How to get more decimal operations on the GPU?

Spark is very conservative in calculating the output types for decimal operations. It does this
to avoid overflow in the worst case scenario, but generally will end up using a much larger type
than is needed to store the final result. This means that over the course of a large query the
precision and scale can grow to a size that would force the RAPIDS Accelerator to fall back
to the CPU out of an abundance of caution. If you find yourself in this situation you can often
cast the results to something smaller and still get the same answer. These casts should be done 
with some knowledge about the data being processed.

For example if we had a query like

```sql
SELECT SUM(cs_wholesale_cost * cs_quantity)/
       SUM(cs_sales_price * cs_quantity) cost_to_sale
  FROM catalog_sales
  GROUP BY cs_sold_date_sk
  ORDER BY cs_sold_date_sk
```

where `cs_wholesale_cost` and `cs_sale_price` are both decimal values with a precision of 7 
and a scale of 2, `Decimal(7, 2)`, and `cs_quantity` is a 32-bit integer. Only the first half 
of the query will be on the GPU. The following explanation is a bit complicated but tries to
break down the processing into the distinct steps that Spark takes.

  1. Multiplying a `Decimal(7, 2)` by an integer produces a `Decimal(18, 2)` value. This is the
     same for both multiply operations in the query.
  2. The `sum` operation on the resulting `Decimal(18, 2)` column produces a `Decimal(28, 2)`.
     This also is the same for both sum aggregations in the query.
  3. The final divide operation is dividing a `Decimal(28, 2)` by another `Decimal(28, 2)` and
     produces a `Decimal(38, 10)`.

We cannot guarantee that on the GPU the divide will produce the exact same result as
the CPU for all possible inputs. But we know that we have at most 1,000,000 line items
for each `cs_sold_date_sk`, and the average price/cost is no where close to the maximum
value that `Decimal(7, 2)` can hold. So we can cast the result of the sums to a more
reasonable `Decimal(14, 2)` and still produce an equivalent result, but totally on the GPU.

```sql
SELECT CAST(SUM(cs_wholesale_cost * cs_quantity) AS Decimal(14,2))/
       CAST(SUM(cs_sales_price * cs_quantity) AS Decimal(14,2)) cost_to_sale
  FROM catalog_sales
  GROUP BY cs_sold_date_sk
  ORDER BY cs_sold_date_sk
```

This should be done with some caution as it does reduce the range of values that the query could
process before overflowing. It also can produce different result types. In this case instead of
producing a `Decimal(38, 10)` the result is a `Decimal(31, 17)`. If you really want the exact
same result type you can cast the result back to a `Decimal(38, 10)`, and the result will be
identical to before. But, it can have a positive impact to performance.

If you have made it this far in the documentation then you probably know what you are doing
and will use the following power only for good. It can often be difficult to
determine if adding casts to put some processing on the GPU would improve performance or not.
It can also be difficult to detect if a query might produce incorrect results because of a cast.
To help answer some of these questions we provide
`spark.rapids.sql.decimalOverflowGuarantees` that if set to false will disable guarantees for
overflow checking and run all decimal operations on the GPU, even if it cannot guarantee that
it will produce the exact same result as Spark. This should **never** be set to false in
production because it disables all guarantees, and if your data does overflow, it might produce
either a `null` value or worse an incorrect decimal value. But, it should give you more
information about what the performance impact might be if you tuned it with casting. If
you compare the results to GPU results with the guarantees still in place it should give you 
an idea if casting would still produce a correct answer. Even with this you should go through
the query and your data and see what level of guarantees for outputs you are comfortable with.

## Unicode

Spark delegates Unicode operations to the underlying JVM. Each version of Java complies with a
specific version of the Unicode standard. The SQL plugin does not use the JVM for Unicode support
and is compatible with Unicode version 12.1. Because of this there may be corner cases where Spark
will produce a different result compared to the plugin.

## CSV Reading

Spark allows for stripping leading and trailing white space using various options that are off by
default. The plugin will strip leading and trailing space for all values except strings.

There are also discrepancies/issues with specific types that are detailed below.

### CSV Strings
Writing strings to a CSV file in general for Spark can be problematic unless you can ensure that
your data does not have any line deliminators in it. The GPU accelerated CSV parser handles quoted
line deliminators similar to `multiLine` mode.  But there are still a number of issues surrounding
it and they should be avoided.

Escaped quote characters `'\"'` are not supported well as described by this
[issue](https://github.com/NVIDIA/spark-rapids/issues/129).

### CSV Dates

Only a limited set of formats are supported when parsing dates.

* `"yyyy-MM-dd"`
* `"yyyy/MM/dd"`
* `"yyyy-MM"`
* `"yyyy/MM"`
* `"MM-yyyy"`
* `"MM/yyyy"`
* `"MM-dd-yyyy"`
* `"MM/dd/yyyy"`
* `"dd-MM-yyyy"`
* `"dd/MM/yyyy"`

### CSV Timestamps
The CSV parser does not support time zones.  It will ignore any trailing time zone information,
despite the format asking for a `XXX` or `[XXX]`. As such it is off by default and you can enable it
by setting [`spark.rapids.sql.csvTimestamps.enabled`](configs.md#sql.csvTimestamps.enabled) to
`true`.

The formats supported for timestamps are limited similar to dates.  The first part of the format
must be a supported date format.  The second part must start with a `'T'` to separate the time
portion followed by one of the following formats:

* `HH:mm:ss.SSSXXX`
* `HH:mm:ss[.SSS][XXX]`
* `HH:mm:ss[.SSSXXX]`
* `HH:mm`
* `HH:mm:ss`
* `HH:mm[:ss]`
* `HH:mm:ss.SSS`
* `HH:mm:ss[.SSS]`

Just like with dates all timestamp formats are actually supported at the same time.  The plugin will
disable itself if it sees a format it cannot support.

Invalid timestamps in Spark, ones that have the correct format, but the numbers produce invalid
dates or times, can result in an exception by default and how they are parsed can be controlled
through a config. The RAPIDS Accelerator does not support any of this and will produce an incorrect
date. Typically, one that overflowed.

### CSV Floating Point

Parsing floating-point values has the same limitations as [casting from string to float](#String-to-Float).

Also parsing of some values will not produce bit for bit identical results to what the CPU does.
They are within round-off errors except when they are close enough to overflow to Inf or -Inf which
then results in a number being returned when the CPU would have returned null.

### CSV ANSI day time interval
This type was added in as a part of Spark 3.3.0, and it's not supported on Spark versions before 3.3.0.
Apache Spark can [overflow](https://issues.apache.org/jira/browse/SPARK-38520) when reading ANSI day time interval values.
The RAPIDS Accelerator does not overflow and as such is not bug for bug compatible with Spark in this case.

Interval string in csv|Spark reads to|The RAPIDS Accelerator reads to|Comments|
-----|-------------------------|-----------------|-----------|
interval '106751992' day| INTERVAL '-106751990' DAY | NULL| Spark issue|
interval '2562047789' hour| INTERVAL '-2562047787' HOUR | NULL| Spark issue|

There are two valid textual representations in CSV: the ANSI style and the HIVE style, e.g:

SQL Type|An instance of ANSI style|An instance of HIVE style|
-----|-------------------------------------------|-----------------|
INTERVAL DAY | INTERVAL '100' DAY TO SECOND              | 100|
INTERVAL DAY TO HOUR | INTERVAL '100 10' DAY TO HOUR             | 100 10|
INTERVAL DAY TO MINUTE | INTERVAL '100 10:30' DAY TO MINUTE        | 100 10:30|
INTERVAL DAY TO SECOND | INTERVAL '100 10:30:40.999999' DAY TO SECOND | 100 10:30:40.999999|
INTERVAL HOUR | INTERVAL '10' HOUR                        | 10|
INTERVAL HOUR TO MINUTE | INTERVAL '10:30' HOUR TO MINUTE           | 10:30|
INTERVAL HOUR TO SECOND | INTERVAL '10:30:40.999999' HOUR TO SECOND | 10:30:40.999999|
INTERVAL MINUTE | INTERVAL '30' MINUTE                      | 30|
INTERVAL MINUTE TO SECOND | INTERVAL '30:40.999999' MINUTE TO SECOND  | 30:40.999999|
INTERVAL SECOND | INTERVAL '40.999999' SECOND               | 40.999999|
Currently, the RAPIDS Accelerator only supports the ANSI style.

## ORC

The ORC format has fairly complete support for both reads and writes. There are only a few known
issues. The first is for reading timestamps and dates around the transition between Julian and
Gregorian calendars as described [here](https://github.com/NVIDIA/spark-rapids/issues/131). A
similar issue exists for writing dates as described
[here](https://github.com/NVIDIA/spark-rapids/issues/139). Writing timestamps, however only appears
to work for dates after the epoch as described
[here](https://github.com/NVIDIA/spark-rapids/issues/140).

The plugin supports reading `uncompressed`, `snappy` and `zlib` ORC files and writing `uncompressed`
 and `snappy` ORC files.  At this point, the plugin does not have the ability to fall back to the
 CPU when reading an unsupported compression format, and will error out in that case.

### Push Down Aggregates for ORC

Spark-3.3.0+ pushes down certain aggregations (`MIN`/`MAX`/`COUNT`) into ORC when the user-config
`spark.sql.orc.aggregatePushdown` is set to true.  
By enabling this feature, aggregate query performance will improve as it takes advantage of the
statistics information.

**Caution**

Spark ORC reader/writer assumes that all ORC files must have valid column statistics. This assumption
deviates from the [ORC-specification](https://orc.apache.org/specification) which states that statistics
are optional.  
When a Spark-3.3.0+ job reads an ORC file with empty file-statistics, it fails while throwing the following
runtime exception:

```bash
org.apache.spark.SparkException: Cannot read columns statistics in file: /PATH_TO_ORC_FILE
E    Caused by: java.util.NoSuchElementException
E        at java.util.LinkedList.removeFirst(LinkedList.java:270)
E        at java.util.LinkedList.remove(LinkedList.java:685)
E        at org.apache.spark.sql.execution.datasources.orc.OrcFooterReader.convertStatistics(OrcFooterReader.java:54)
E        at org.apache.spark.sql.execution.datasources.orc.OrcFooterReader.readStatistics(OrcFooterReader.java:45)
E        at org.apache.spark.sql.execution.datasources.orc.OrcUtils$.createAggInternalRowFromFooter(OrcUtils.scala:428)
```

The Spark community is planning to work on a runtime fallback to read from actual rows when ORC
file-statistics are missing (see [SPARK-34960 discussion](https://issues.apache.org/jira/browse/SPARK-34960)).  

**Limitations With RAPIDS**

RAPIDS does not support whole file statistics in ORC file in releases prior to release 22.06.

*Writing ORC Files*

If you are using release prior to release 22.06 where CUDF does not support writing file statistics, then the ORC files
written by the GPU are incompatible with the optimization causing an ORC read-job to fail as described above.  
In order to prevent job failures in releases prior to release 22.06, `spark.sql.orc.aggregatePushdown` should be disabled
while reading ORC files that were written by the GPU.

*Reading ORC Files*

To take advantage of the aggregate optimization, the plugin falls back to the CPU as it is a meta data only query.
As long as the ORC file has valid statistics (written by the CPU), then the pushing down aggregates to the ORC layer
should be successful.  
Otherwise, reading an ORC file written by the GPU requires `aggregatePushdown` to be disabled.

## Parquet

The Parquet format has more configs because there are multiple versions with some compatibility
issues between them. Dates and timestamps are where the known issues exist.  For reads when
`spark.sql.legacy.parquet.datetimeRebaseModeInWrite` is set to `CORRECTED`
[timestamps](https://github.com/NVIDIA/spark-rapids/issues/132) before the transition between the
Julian and Gregorian calendars are wrong, but dates are fine. When
`spark.sql.legacy.parquet.datetimeRebaseModeInWrite` is set to `LEGACY`, the read may fail for
values occurring before the transition between the Julian and Gregorian calendars, i.e.: date <= 1582-10-04.

When writing `spark.sql.legacy.parquet.datetimeRebaseModeInWrite` is currently ignored as described
[here](https://github.com/NVIDIA/spark-rapids/issues/144).

When `spark.sql.parquet.outputTimestampType` is set to `INT96`, the timestamps will overflow and 
result in an `IllegalArgumentException` thrown, if any value is before 
September 21, 1677 12:12:43 AM or it is after April 11, 2262 11:47:17 PM. To get around this
issue, turn off the ParquetWriter acceleration for timestamp columns by either setting 
`spark.rapids.sql.format.parquet.writer.int96.enabled` to false or 
set `spark.sql.parquet.outputTimestampType` to `TIMESTAMP_MICROS` or `TIMESTAMP_MILLIS` to by
-pass the issue entirely.

The plugin supports reading `uncompressed`, `snappy` and `gzip` Parquet files and writing
`uncompressed` and `snappy` Parquet files.  At this point, the plugin does not have the ability to
fall back to the CPU when reading an unsupported compression format, and will error out in that
case.

## JSON

The JSON format read is a very experimental feature which is expected to have some issues, so we disable 
it by default. If you would like to test it, you need to enable `spark.rapids.sql.format.json.enabled` and 
`spark.rapids.sql.format.json.read.enabled`.

Currently, the GPU accelerated JSON reader doesn't support column pruning, which will likely make 
this difficult to use or even test. The user must specify the full schema or just let Spark infer 
the schema from the JSON file. eg,

We have a `people.json` file with below content

``` console
{"name":"Michael"}
{"name":"Andy", "age":30}
{"name":"Justin", "age":19}
```

Both below ways will work

- Inferring the schema

  ``` scala
  val df = spark.read.json("people.json")
  ```

- Specifying the full schema

  ``` scala
  val schema = StructType(Seq(StructField("name", StringType), StructField("age", IntegerType)))
  val df = spark.read.schema(schema).json("people.json")
  ```

While the below code will not work in the current version,

``` scala
val schema = StructType(Seq(StructField("name", StringType)))
val df = spark.read.schema(schema).json("people.json")
```

### JSON supporting types

The nested types(array, map and struct) are not supported yet in current version.

### JSON Floating Point

Parsing floating-point values has the same limitations as [casting from string to float](#String-to-Float).

Prior to Spark 3.3.0, reading JSON strings such as `"+Infinity"` when specifying that the data type is `FloatType` 
or `DoubleType` caused these values to be parsed even when `allowNonNumericNumbers` is set to false. Also, Spark
versions prior to 3.3.0 only supported the `"Infinity"` and `"-Infinity"` representations of infinity and did not 
support `"+INF"`, `"-INF"`, or `"+Infinity"`, which Spark considers valid when unquoted. The GPU JSON reader is 
consistent with the behavior in Spark 3.3.0 and later.

Another limitation of the GPU JSON reader is that it will parse strings containing non-string boolean or numeric values where
Spark will treat them as invalid inputs and will just return `null`.

### JSON Timestamps

There is currently no support for reading numeric values as timestamps and null values are returned instead 
([#4940](https://github.com/NVIDIA/spark-rapids/issues/4940)). A workaround would be to read as longs and then cast 
to timestamp.

### JSON Schema discovery

Spark SQL can automatically infer the schema of a JSON dataset if schema is not provided explicitly. The CPU 
handles schema discovery and there is no GPU acceleration of this. By default Spark will read/parse the entire
dataset to determine the schema. This means that some options/errors which are ignored by the GPU may still
result in an exception if used with schema discovery.

### JSON options

Spark supports passing options to the JSON parser when reading a dataset.  In most cases if the RAPIDS Accelerator 
sees one of these options that it does not support it will fall back to the CPU. In some cases we do not. The 
following options are documented below.

- `allowNumericLeadingZeros`  - Allows leading zeros in numbers (e.g. 00012). By default this is set to false. 
When it is false Spark throws an exception if it encounters this type of number. The RAPIDS Accelerator 
strips off leading zeros from all numbers and this config has no impact on it.

- `allowUnquotedControlChars` - Allows JSON Strings to contain unquoted control characters (ASCII characters with 
value less than 32, including tab and line feed characters) or not. By default this is set to false. If the schema 
is provided while reading JSON file, then this flag has no impact on the RAPIDS Accelerator as it always allows 
unquoted control characters but Spark reads these entries incorrectly as null. However, if the schema is not provided 
and when the option is false, then RAPIDS Accelerator's behavior is same as Spark where an exception is thrown 
as discussed in `JSON Schema discovery` section.

- `allowNonNumericNumbers` - Allows `NaN` and `Infinity` values to be parsed (note that these are not valid numeric
values in the [JSON specification](https://json.org)). Spark versions prior to 3.3.0 have inconsistent behavior and will
parse some variants of `NaN` and `Infinity` even when this option is disabled
([SPARK-38060](https://issues.apache.org/jira/browse/SPARK-38060)). The RAPIDS Accelerator behavior is consistent with
Spark version 3.3.0 and later.

## Avro

The Avro format read is a very experimental feature which is expected to have some issues, so we disable
it by default. If you would like to test it, you need to enable `spark.rapids.sql.format.avro.enabled` and 
`spark.rapids.sql.format.avro.read.enabled`.

Currently, the GPU accelerated Avro reader doesn't support reading the Avro version 1.2 files.

### Supported types

The boolean, byte, short, int, long, float, double, string are supported in current version.

## Regular Expressions

The following Apache Spark regular expression functions and expressions are supported on the GPU:

- `RLIKE`
- `regexp`
- `regexp_extract`
- `regexp_like`
- `regexp_replace`
- `string_split`
- `str_to_map`

Regular expression evaluation on the GPU is enabled by default. Execution will fall back to the CPU for
regular expressions that are not yet supported on the GPU. However, there are some edge cases that will
still execute on the GPU and produce different results to the CPU. To disable regular expressions on the GPU,
set `spark.rapids.sql.regexp.enabled=false`.

These are the known edge cases where running on the GPU will produce different results to the CPU:

- Using regular expressions with Unicode data can produce incorrect results if the system `LANG` is not set
 to `en_US.UTF-8` ([#5549](https://github.com/NVIDIA/spark-rapids/issues/5549))
- Regular expressions that contain an end of line anchor '$' or end of string anchor '\Z' or '\z' immediately
 next to a newline or a repetition that produces zero or more results
 ([#5610](https://github.com/NVIDIA/spark-rapids/pull/5610))`

The following regular expression patterns are not yet supported on the GPU and will fall back to the CPU.

- Line anchor `^` is not supported in some contexts, such as when combined with a choice (`^|a`).
- Line anchor `$` is not supported by `regexp_replace`, and in some rare contexts.
- String anchor `\Z` is not supported by `regexp_replace`, and in some rare contexts.
<<<<<<< HEAD
- String anchor `\z` is not supported by `regexp_replace`
- Patterns containing an end of line or string anchor immediately next to a newline or repetition that produces zero
  or more results
=======
- Line anchor `$` and string anchors `\z` and `\Z` are not supported in patterns containing `\W` or `\D`
>>>>>>> 81379909
- Line and string anchors are not supported by `string_split` and `str_to_map`
- Word and non-word boundaries, `\b` and `\B`
- Lazy quantifiers, such as `a*?`
- Possessive quantifiers, such as `a*+`
- Character classes that use union, intersection, or subtraction semantics, such as `[a-d[m-p]]`, `[a-z&&[def]]`, 
  or `[a-z&&[^bc]]`
- Empty groups: `()`
- Regular expressions containing null characters (unless the pattern is a simple literal string)
- `regexp_replace` does not support back-references

Work is ongoing to increase the range of regular expressions that can run on the GPU.

## Timestamps

Spark stores timestamps internally relative to the JVM time zone.  Converting an arbitrary timestamp
between time zones is not currently supported on the GPU. Therefore operations involving timestamps
will only be GPU-accelerated if the time zone used by the JVM is UTC.

## Windowing

### Window Functions

Because of ordering differences between the CPU and the GPU window functions especially row based
window functions like `row_number`, `lead`, and `lag` can produce different results if the ordering
includes both `-0.0` and `0.0`, or if the ordering is ambiguous. Spark can produce different results
from one run to another if the ordering is ambiguous on a window function too.

### Range Window

When the order-by column of a range based window is numeric type like `byte/short/int/long` and
the range boundary calculated for a value has overflow, CPU and GPU will get different results.

For example, consider the following dataset:

``` console
+------+---------+
| id   | dollars |
+------+---------+
|    1 |    NULL |
|    1 |      13 |
|    1 |      14 |
|    1 |      15 |
|    1 |      15 |
|    1 |      17 |
|    1 |      18 |
|    1 |      52 |
|    1 |      53 |
|    1 |      61 |
|    1 |      65 |
|    1 |      72 |
|    1 |      73 |
|    1 |      75 |
|    1 |      78 |
|    1 |      84 |
|    1 |      85 |
|    1 |      86 |
|    1 |      92 |
|    1 |      98 |
+------+---------+
```

After executing the SQL statement:

``` sql
SELECT
 COUNT(dollars) over
    (PARTITION BY id
    ORDER BY CAST (dollars AS Byte) ASC
    RANGE BETWEEN 127 PRECEDING AND 127 FOLLOWING)
FROM table
```

The results will differ between the CPU and GPU due to overflow handling.

``` console
CPU: WrappedArray([0], [0], [0], [0], [0], [0], [0], [0], [0], [0], [0], [0], [0], [0], [0], [0], [0], [0], [0], [0])
GPU: WrappedArray([0], [19], [19], [19], [19], [19], [19], [19], [19], [19], [19], [19], [19], [19], [19], [19], [19], [19], [19], [19])
```

To enable byte-range windowing on the GPU, set
[`spark.rapids.sql.window.range.byte.enabled`](configs.md#sql.window.range.byte.enabled) to true.

We also provide configurations for other integral range types:

- [`spark.rapids.sql.window.range.short.enabled`](configs.md#sql.window.range.short.enabled)
- [`spark.rapids.sql.window.range.int.enabled`](configs.md#sql.window.range.int.enabled)
- [`spark.rapids.sql.window.range.long.enabled`](configs.md#sql.window.range.short.enabled)

The reason why we default the configurations to false for byte/short and to true for int/long is that
we think the most real-world queries are based on int or long.

## Parsing strings as dates or timestamps

When converting strings to dates or timestamps using functions like `to_date` and `unix_timestamp`,
the specified format string will fall into one of three categories:

- Supported on GPU and 100% compatible with Spark
- Supported on GPU but may produce different results to Spark
- Unsupported on GPU

The formats which are supported on GPU vary depending on the setting for `timeParserPolicy`.

### CORRECTED and EXCEPTION timeParserPolicy

With timeParserPolicy set to `CORRECTED` or `EXCEPTION` (the default), the following formats are supported
on the GPU without requiring any additional settings.

- `dd/MM/yyyy`
- `yyyy/MM`
- `yyyy/MM/dd`
- `yyyy-MM`
- `yyyy-MM-dd`
- `yyyy-MM-dd HH:mm:ss`
- `MM-dd`
- `MM/dd`
- `dd-MM`
- `dd/MM`

Valid Spark date/time formats that do not appear in the list above may also be supported but have not been 
extensively tested and may produce different results compared to the CPU. Known issues include:

- Valid dates and timestamps followed by trailing characters (including whitespace) may be parsed to non-null 
  values on GPU where Spark would treat the data as invalid and return null

To attempt to use other formats on the GPU, set
[`spark.rapids.sql.incompatibleDateFormats.enabled`](configs.md#sql.incompatibleDateFormats.enabled)
to `true`.

Formats that contain any of the following characters are unsupported and will fall back to CPU:

```
'k', 'K','z', 'V', 'c', 'F', 'W', 'Q', 'q', 'G', 'A', 'n', 'N',
'O', 'X', 'p', '\'', '[', ']', '#', '{', '}', 'Z', 'w', 'e', 'E', 'x', 'Z', 'Y'
```

Formats that contain any of the following words are unsupported and will fall back to CPU:

```
"u", "uu", "uuu", "uuuu", "uuuuu", "uuuuuu", "uuuuuuu", "uuuuuuuu", "uuuuuuuuu", "uuuuuuuuuu",
"y", "yy", yyy", "yyyyy", "yyyyyy", "yyyyyyy", "yyyyyyyy", "yyyyyyyyy", "yyyyyyyyyy",
"D", "DD", "DDD", "s", "m", "H", "h", "M", "MMM", "MMMM", "MMMMM", "L", "LLL", "LLLL", "LLLLL",
"d", "S", "SS", "SSS", "SSSS", "SSSSS", "SSSSSSSSS", "SSSSSSS", "SSSSSSSS"
```

### LEGACY timeParserPolicy

With timeParserPolicy set to `LEGACY` and
[`spark.rapids.sql.incompatibleDateFormats.enabled`](configs.md#sql.incompatibleDateFormats.enabled)
set to `true`, and `spark.sql.ansi.enabled` set to `false`, the following formats are supported but not 
guaranteed to produce the same results as the CPU:

- `dd-MM-yyyy`
- `dd/MM/yyyy`
- `yyyy/MM/dd`
- `yyyy-MM-dd`
- `yyyy/MM/dd HH:mm:ss`
- `yyyy-MM-dd HH:mm:ss`

LEGACY timeParserPolicy support has the following limitations when running on the GPU:

- Only 4 digit years are supported
- The proleptic Gregorian calendar is used instead of the hybrid Julian+Gregorian calendar 
  that Spark uses in legacy mode

## Formatting dates and timestamps as strings

When formatting dates and timestamps as strings using functions such as `from_unixtime`, only a
subset of valid format strings are supported on the GPU.

Formats that contain any of the following characters are unsupported and will fall back to CPU:

```
'k', 'K','z', 'V', 'c', 'F', 'W', 'Q', 'q', 'G', 'A', 'n', 'N',
'O', 'X', 'p', '\'', '[', ']', '#', '{', '}', 'Z', 'w', 'e', 'E', 'x', 'Z', 'Y'
```

Formats that contain any of the following words are unsupported and will fall back to CPU:

```
"u", "uu", "uuu", "uuuu", "uuuuu", "uuuuuu", "uuuuuuu", "uuuuuuuu", "uuuuuuuuu", "uuuuuuuuuu",
"y", yyy", "yyyyy", "yyyyyy", "yyyyyyy", "yyyyyyyy", "yyyyyyyyy", "yyyyyyyyyy",
"D", "DD", "DDD", "s", "m", "H", "h", "M", "MMM", "MMMM", "MMMMM", "L", "LLL", "LLLL", "LLLLL",
"d", "S", "SS", "SSS", "SSSS", "SSSSS", "SSSSSSSSS", "SSSSSSS", "SSSSSSSS"
```

Note that this list differs very slightly from the list given in the previous section for parsing
strings to dates because the two-digit year format `"yy"` is supported when formatting dates as
strings but not when parsing strings to dates.

## Casting between types

In general, performing `cast` and `ansi_cast` operations on the GPU is compatible with the same
operations on the CPU. However, there are some exceptions. For this reason, certain casts are
disabled on the GPU by default and require configuration options to be specified to enable them.

### Float to Decimal

The GPU will use a different strategy from Java's BigDecimal to handle/store decimal values, which
leads to restrictions:
* Float values cannot be larger than `1e18` or smaller than `-1e18` after conversion.
* The results produced by GPU slightly differ from the default results of Spark.

As of 22.06 this conf is enabled, to disable this operation on the GPU when using Spark 3.1.0 or 
later, set
[`spark.rapids.sql.castFloatToDecimal.enabled`](configs.md#sql.castFloatToDecimal.enabled) to `false`

### Float to Integral Types

With both `cast` and `ansi_cast`, Spark uses the expression `Math.floor(x) <= MAX && Math.ceil(x) >=
MIN` to determine whether a floating-point value can be converted to an integral type. Prior to
Spark 3.1.0 the MIN and MAX values were floating-point values such as `Int.MaxValue.toFloat` but
starting with 3.1.0 these are now integral types such as `Int.MaxValue` so this has slightly
affected the valid range of values and now differs slightly from the behavior on GPU in some cases.

As of 22.06 this conf is enabled, to disable this operation on the GPU when using Spark 3.1.0 or later, set
[`spark.rapids.sql.castFloatToIntegralTypes.enabled`](configs.md#sql.castFloatToIntegralTypes.enabled)
to `false`.

This configuration setting is ignored when using Spark versions prior to 3.1.0.

### Float to String

The GPU will use different precision than Java's toString method when converting floating-point data
types to strings. The GPU uses a lowercase `e` prefix for an exponent while Spark uses uppercase
`E`. As a result the computed string can differ from the default behavior in Spark.

As of 22.06 this conf is enabled by default, to disable this operation on the GPU, set
[`spark.rapids.sql.castFloatToString.enabled`](configs.md#sql.castFloatToString.enabled) to `false`.

### String to Float

Casting from string to floating-point types on the GPU returns incorrect results when the string
represents any number in the following ranges. In both cases the GPU returns `Double.MaxValue`. The
default behavior in Apache Spark is to return `+Infinity` and `-Infinity`, respectively.

- `1.7976931348623158E308 <= x < 1.7976931348623159E308`
- `-1.7976931348623159E308 < x <= -1.7976931348623158E308` 

Also, the GPU does not support casting from strings containing hex values.

As of 22.06 this conf is enabled by default, to enable this operation on the GPU, set
[`spark.rapids.sql.castStringToFloat.enabled`](configs.md#sql.castStringToFloat.enabled) to `false`.

### String to Date

The following formats/patterns are supported on the GPU. Timezone of UTC is assumed.

| Format or Pattern     | Supported on GPU? |
| --------------------- | ----------------- |
| `"yyyy"`              | Yes               |
| `"yyyy-[M]M"`         | Yes               |
| `"yyyy-[M]M "`        | Yes               |
| `"yyyy-[M]M-[d]d"`    | Yes               |
| `"yyyy-[M]M-[d]d "`   | Yes               |
| `"yyyy-[M]M-[d]d *"`  | Yes               |
| `"yyyy-[M]M-[d]d T*"` | Yes               |
| `"epoch"`             | Yes               |
| `"now"`               | Yes               |
| `"today"`             | Yes               |
| `"tomorrow"`          | Yes               |
| `"yesterday"`         | Yes               |

### String to Timestamp

To allow casts from string to timestamp on the GPU, enable the configuration property 
[`spark.rapids.sql.castStringToTimestamp.enabled`](configs.md#sql.castStringToTimestamp.enabled).

Casting from string to timestamp currently has the following limitations. 

| Format or Pattern                                                   | Supported on GPU? |
| ------------------------------------------------------------------- | ------------------|
| `"yyyy"`                                                            | Yes               |
| `"yyyy-[M]M"`                                                       | Yes               |
| `"yyyy-[M]M "`                                                      | Yes               |
| `"yyyy-[M]M-[d]d"`                                                  | Yes               |
| `"yyyy-[M]M-[d]d "`                                                 | Yes               |
| `"yyyy-[M]M-[d]dT[h]h:[m]m:[s]s.[ms][ms][ms][us][us][us][zone_id]"` | Partial [\[1\]](#Footnote1)       |
| `"yyyy-[M]M-[d]d [h]h:[m]m:[s]s.[ms][ms][ms][us][us][us][zone_id]"` | Partial [\[1\]](#Footnote1)       |
| `"[h]h:[m]m:[s]s.[ms][ms][ms][us][us][us][zone_id]"`                | Partial [\[1\]](#Footnote1)       |
| `"T[h]h:[m]m:[s]s.[ms][ms][ms][us][us][us][zone_id]"`               | Partial [\[1\]](#Footnote1)       |
| `"epoch"`                                                           | Yes               |
| `"now"`                                                             | Yes               |
| `"today"`                                                           | Yes               |
| `"tomorrow"`                                                        | Yes               |
| `"yesterday"`                                                       | Yes               |

- <a name="Footnote1"></a>[1] The timestamp portion must have 6 digits for milliseconds.
 Only timezone 'Z' (UTC) is supported. Casting unsupported formats will result in null values.

Spark is very lenient when casting from string to timestamp because all date and time components
are optional, meaning that input values such as `T`, `T2`, `:`, `::`, `1:`, `:1`, and `::1`
are considered valid timestamps. The GPU will treat these values as invalid and cast them to null
values.

### Constant Folding

ConstantFolding is an operator optimization rule in Catalyst that replaces expressions that can
be statically evaluated with their equivalent literal values. The RAPIDS Accelerator relies
on constant folding and parts of the query will not be accelerated if 
`org.apache.spark.sql.catalyst.optimizer.ConstantFolding` is excluded as a rule.

### long/double to Timestamp
Spark 330+ has an issue when casting a big enough long/double as timestamp, refer to https://issues.apache.org/jira/browse/SPARK-39209.
Spark 330+ throws errors while the RAPIDS Accelerator can handle correctly when casting a big enough long/double as timestamp.

## JSON string handling
The 0.5 release introduces the `get_json_object` operation.  The JSON specification only allows
double quotes around strings in JSON data, whereas Spark allows single quotes around strings in JSON
data.  The RAPIDS Spark `get_json_object` operation on the GPU will return `None` in PySpark or
`Null` in Scala when trying to match a string surrounded by single quotes.  This behavior will be
updated in a future release to more closely match Spark.

## Approximate Percentile

The GPU implementation of `approximate_percentile` uses
[t-Digests](https://arxiv.org/abs/1902.04023) which have high accuracy, particularly near the tails of a
distribution. Because the results are not bit-for-bit identical with the Apache Spark implementation of
`approximate_percentile`, this feature is disabled by default and can be enabled by setting
`spark.rapids.sql.incompatibleOps.enabled=true`.

## Conditionals and operations with side effects (ANSI mode)

In Apache Spark condition operations like `if`, `coalesce`, and `case/when` lazily evaluate
their parameters on a row by row basis. On the GPU it is generally more efficient to
evaluate the parameters regardless of the condition and then select which result to return
based on the condition. This is fine so long as there are no side effects caused by evaluating
a parameter. For most expressions in Spark this is true, but in ANSI mode many expressions can
throw exceptions, like for the `Add` expression if an overflow happens. This is also true of
UDFs, because by their nature they are user defined and can have side effects like throwing
exceptions.

Currently, the RAPIDS Accelerator
[assumes that there are no side effects](https://github.com/NVIDIA/spark-rapids/issues/3849).
This can result it situations, specifically in ANSI mode, where the RAPIDS Accelerator will
always throw an exception, but Spark on the CPU will not.  For example:

```scala
spark.conf.set("spark.sql.ansi.enabled", "true")

Seq(0L, Long.MaxValue).toDF("val")
    .repartition(1) // The repartition makes Spark not optimize selectExpr away
    .selectExpr("IF(val > 1000, null, val + 1) as ret")
    .show()
```

If the above example is run on the CPU you will get a result like.
```
+----+
| ret|
+----+
|   1|
|null|
+----+
```

But if it is run on the GPU an overflow exception is thrown. As was explained before this
is because the RAPIDS Accelerator will evaluate both `val + 1` and `null` regardless of
the result of the condition. In some cases you can work around this. The above example
could be re-written so the `if` happens before the `Add` operation.

```scala
Seq(0L, Long.MaxValue).toDF("val")
    .repartition(1) // The repartition makes Spark not optimize selectExpr away
    .selectExpr("IF(val > 1000, null, val) + 1 as ret")
    .show()
```

But this is not something that can be done generically and requires inner knowledge about
what can trigger a side effect.
<|MERGE_RESOLUTION|>--- conflicted
+++ resolved
@@ -591,13 +591,9 @@
 - Line anchor `^` is not supported in some contexts, such as when combined with a choice (`^|a`).
 - Line anchor `$` is not supported by `regexp_replace`, and in some rare contexts.
 - String anchor `\Z` is not supported by `regexp_replace`, and in some rare contexts.
-<<<<<<< HEAD
-- String anchor `\z` is not supported by `regexp_replace`
 - Patterns containing an end of line or string anchor immediately next to a newline or repetition that produces zero
   or more results
-=======
 - Line anchor `$` and string anchors `\z` and `\Z` are not supported in patterns containing `\W` or `\D`
->>>>>>> 81379909
 - Line and string anchors are not supported by `string_split` and `str_to_map`
 - Word and non-word boundaries, `\b` and `\B`
 - Lazy quantifiers, such as `a*?`
