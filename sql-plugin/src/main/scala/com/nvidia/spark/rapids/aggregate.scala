--- conflicted
+++ resolved
@@ -121,9 +121,6 @@
   }
 
   /**
-<<<<<<< HEAD
-   * Bind cuDF aggregate expressions depending on the aggregate expression mode
-=======
    * Bind cuDF aggregate expressions depending on the aggregate expression mode.
    * This binds `CudfAggregate` instances that are needed to realize each `GpuAggregateExpression`,
    * where the shape the `CudfAggregate` expect is different for update vs merge.
@@ -131,7 +128,6 @@
    * The only difference right now is in `CudfMergeM2`, in all other cases aggBufferAttributes
    * and mergeBufferAttributes are the same. `CudfMergeM2` wants a struct to be passed to cuDF
    * `MERGE_M2`, hence we handle it differently.
->>>>>>> e86700fa
    * @param aggExpressions the aggregate expressions
    * @param aggBufferAttributes attributes to be bound to the aggregate expressions
    * @param mergeBufferAttributes merge attributes to be bound to the merge expressions
@@ -165,8 +161,6 @@
   }
 }
 
-<<<<<<< HEAD
-=======
 /**
  * Structure containing the original expressions, and a seq of `CudfAggregate`
  * that corresponds to such a `GpuAggregateExpression.` For example, a
@@ -191,7 +185,6 @@
  * into the desired struct.
  *
  */
->>>>>>> e86700fa
 case class BoundCudfAggregate(
     aggExpression: GpuAggregateExpression,
     boundCudfAggregate: Seq[CudfAggregate])
@@ -469,14 +462,7 @@
   private def concatenateAndMerge(
       batches: mutable.ArrayBuffer[LazySpillableColumnarBatch]): LazySpillableColumnarBatch = {
     withResource(batches) { _ =>
-<<<<<<< HEAD
-      withResource(concatenateBatches(batches)) { concatVectors =>
-        val concatBatch = new ColumnarBatch(
-          concatVectors.toArray,
-          concatVectors.head.getRowCount.toInt)
-=======
       withResource(concatenateBatches(batches)) { concatBatch =>
->>>>>>> e86700fa
         withResource(computeAggregate(concatBatch, merge = true)) { mergedBatch =>
           LazySpillableColumnarBatch(mergedBatch, metrics.spillCallback, "agg merged batch")
         }
@@ -822,11 +808,7 @@
       toAggregateBatch: ColumnarBatch,
       merge: Boolean,
       isSorted: Boolean = false): ColumnarBatch  = {
-<<<<<<< HEAD
-    val groupingAttributes = groupingExpressions.map(_.asInstanceOf[NamedExpression].toAttribute)
-=======
     val groupingAttributes = groupingExpressions.map(_.toAttribute)
->>>>>>> e86700fa
 
     val aggBufferAttributes = groupingAttributes ++
       aggregateExpressions.flatMap(_.aggregateFunction.aggBufferAttributes)
@@ -842,11 +824,7 @@
         // For example: GpuAverage has an update version of: (CudfSum, CudfCount)
         // and CudfCount has an update version of AggregateOp.COUNT and a
         // merge version of AggregateOp.COUNT.
-<<<<<<< HEAD
-        var dataTypes = new mutable.ArrayBuffer[DataType]()
-=======
         val dataTypes = new mutable.ArrayBuffer[DataType]()
->>>>>>> e86700fa
         val cudfAggregates = new mutable.ArrayBuffer[GroupByAggregationOnColumn]()
 
         // `GpuAggregateFunction` can add a pre and post step for update
