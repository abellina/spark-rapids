--- conflicted
+++ resolved
@@ -3103,7 +3103,6 @@
         // Last does not overflow, so it doesn't need the ANSI check
         override val needsAnsiCheck: Boolean = false
       }),
-<<<<<<< HEAD
     expr[StddevPop](
       "Aggregation computing population standard deviation",
       ExprChecks.groupByOnly(
@@ -3148,7 +3147,6 @@
         override def convertToGpu(childExprs: Seq[Expression]): GpuExpression =
           GpuVarianceSamp(childExprs.head)
       }),
-=======
     expr[ApproximatePercentile](
       "Approximate percentile",
       ExprChecks.groupByOnly(
@@ -3200,7 +3198,6 @@
         }
       }).disabledByDefault("The GPU implementation of approx_percentile is not bit-for-bit " +
           "compatible with Apache Spark. See the compatibility guide for more information."),
->>>>>>> e149f4c9
     expr[GetJsonObject](
       "Extracts a json object from path",
       ExprChecks.projectOnly(
