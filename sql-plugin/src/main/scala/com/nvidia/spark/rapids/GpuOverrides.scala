--- conflicted
+++ resolved
@@ -844,14 +844,12 @@
       "Calculates a return value for every input row of a table based on a group (or " +
         "\"window\") of rows",
       ExprChecks.windowOnly(
-        TypeSig.commonCudfTypes + TypeSig.DECIMAL + TypeSig.NULL +
-          TypeSig.ARRAY.nested(TypeSig.commonCudfTypes + TypeSig.DECIMAL + TypeSig.STRUCT +
-            TypeSig.ARRAY),
+        (TypeSig.commonCudfTypes + TypeSig.DECIMAL + TypeSig.NULL +
+          TypeSig.ARRAY + TypeSig.STRUCT ).nested(),
         TypeSig.all,
         Seq(ParamCheck("windowFunction",
-          TypeSig.commonCudfTypes + TypeSig.DECIMAL + TypeSig.NULL +
-            TypeSig.ARRAY.nested(TypeSig.commonCudfTypes + TypeSig.DECIMAL + TypeSig.STRUCT +
-              TypeSig.ARRAY),
+          (TypeSig.commonCudfTypes + TypeSig.DECIMAL + TypeSig.NULL +
+            TypeSig.ARRAY + TypeSig.STRUCT).nested(),
           TypeSig.all),
           ParamCheck("windowSpec",
             TypeSig.CALENDAR + TypeSig.NULL + TypeSig.integral + TypeSig.DECIMAL,
@@ -904,27 +902,44 @@
       }),
     expr[Lead](
       "Window function that returns N entries ahead of this one",
-      ExprChecks.windowOnly((TypeSig.numeric + TypeSig.BOOLEAN +
-          TypeSig.DATE + TypeSig.TIMESTAMP + TypeSig.ARRAY).nested(), TypeSig.all,
-        Seq(ParamCheck("input", (TypeSig.numeric + TypeSig.BOOLEAN +
-            TypeSig.DATE + TypeSig.TIMESTAMP + TypeSig.ARRAY).nested(), TypeSig.all),
+      ExprChecks.windowOnly(
+        (TypeSig.commonCudfTypes + TypeSig.DECIMAL + TypeSig.NULL +
+          TypeSig.ARRAY + TypeSig.STRUCT).nested(),
+        TypeSig.all,
+        Seq(
+          ParamCheck("input",
+            (TypeSig.commonCudfTypes + TypeSig.DECIMAL +
+              TypeSig.NULL + TypeSig.ARRAY + TypeSig.STRUCT).nested(),
+            TypeSig.all),
           ParamCheck("offset", TypeSig.INT, TypeSig.INT),
-          ParamCheck("default", (TypeSig.numeric + TypeSig.BOOLEAN +
-              TypeSig.DATE + TypeSig.TIMESTAMP + TypeSig.NULL + TypeSig.ARRAY).nested(),
-            TypeSig.all))),
+          ParamCheck("default",
+            (TypeSig.commonCudfTypes + TypeSig.DECIMAL + TypeSig.NULL +
+              TypeSig.ARRAY + TypeSig.STRUCT).nested(),
+            TypeSig.all)
+        )
+      ),
       (lead, conf, p, r) => new OffsetWindowFunctionMeta[Lead](lead, conf, p, r) {
         override def convertToGpu(): GpuExpression =
           GpuLead(input.convertToGpu(), offset.convertToGpu(), default.convertToGpu())
       }),
     expr[Lag](
       "Window function that returns N entries behind this one",
-      ExprChecks.windowOnly((TypeSig.numeric + TypeSig.BOOLEAN +
-          TypeSig.DATE + TypeSig.TIMESTAMP + TypeSig.ARRAY).nested(), TypeSig.all,
-        Seq(ParamCheck("input", (TypeSig.numeric + TypeSig.BOOLEAN +
-            TypeSig.DATE + TypeSig.TIMESTAMP + TypeSig.ARRAY).nested(), TypeSig.all),
+      ExprChecks.windowOnly(
+        (TypeSig.commonCudfTypes + TypeSig.DECIMAL + TypeSig.NULL +
+          TypeSig.ARRAY + TypeSig.STRUCT).nested(),
+        TypeSig.all,
+        Seq(
+          ParamCheck("input",
+            (TypeSig.commonCudfTypes + TypeSig.DECIMAL +
+              TypeSig.NULL + TypeSig.ARRAY + TypeSig.STRUCT).nested(),
+            TypeSig.all),
           ParamCheck("offset", TypeSig.INT, TypeSig.INT),
-          ParamCheck("default", (TypeSig.numeric + TypeSig.BOOLEAN + TypeSig.DATE +
-            TypeSig.TIMESTAMP + TypeSig.NULL + TypeSig.ARRAY).nested(), TypeSig.all))),
+          ParamCheck("default",
+            (TypeSig.commonCudfTypes + TypeSig.DECIMAL + TypeSig.NULL +
+              TypeSig.ARRAY + TypeSig.STRUCT).nested(),
+            TypeSig.all)
+        )
+      ),
       (lag, conf, p, r) => new OffsetWindowFunctionMeta[Lag](lag, conf, p, r) {
         override def convertToGpu(): GpuExpression =
           GpuLag(input.convertToGpu(), offset.convertToGpu(), default.convertToGpu())
@@ -1578,7 +1593,7 @@
           // types were and cannot recover it. As such for now we are going to do what Spark does,
           // but we have to recompute/recheck the temporary precision to be sure it will fit
           // on the GPU.
-          val Seq(leftDataType, rightDataType) = childExprs.map(_.dataType)
+          val Seq(leftDataType, rightDataType) = childExprs.flatMap(_.typeMeta.dataType)
           (leftDataType, rightDataType) match {
             case (l: DecimalType, r: DecimalType) =>
               val intermediateResult = GpuMultiplyUtil.decimalDataType(l, r)
@@ -1709,22 +1724,6 @@
       "CASE WHEN expression",
       CaseWhenCheck,
       (a, conf, p, r) => new ExprMeta[CaseWhen](a, conf, p, r) {
-<<<<<<< HEAD
-        override def tagExprForGpu(): Unit = {
-          if (dataType.isInstanceOf[ArrayType]) {
-            // We don't support literal arrays yet
-            if (a.elseValue.map(isLit).getOrElse(false)) {
-              willNotWorkOnGpu("literal arrays are not currently supported")
-            } else {
-              val anyLit = a.branches.exists { case (_, value) => isLit(value) }
-              if (anyLit) {
-                willNotWorkOnGpu("literal arrays are not currently supported")
-              }
-            }
-          }
-        }
-=======
->>>>>>> e0fda107
         override def convertToGpu(): GpuExpression = {
           val branches = childExprs.grouped(2).flatMap {
             case Seq(cond, value) => Some((cond.convertToGpu(), value.convertToGpu()))
@@ -1794,7 +1793,7 @@
           // effectively calculating an extra digit of precision. Because cudf does not support this
           // right now we actually increase the scale (and corresponding precision) to get an extra
           // decimal place so we can round it in GpuCheckOverflow
-          val Seq(leftDataType, rightDataType) = childExprs.map(_.dataType)
+          val Seq(leftDataType, rightDataType) = childExprs.flatMap(_.typeMeta.dataType)
           (leftDataType, rightDataType) match {
             case (l: DecimalType, r: DecimalType) =>
               val outputType = GpuDivideUtil.decimalDataType(l, r)
