/*
 * Copyright (c) 2019-2021, NVIDIA CORPORATION.
 *
 * Licensed under the Apache License, Version 2.0 (the "License");
 * you may not use this file except in compliance with the License.
 * You may obtain a copy of the License at
 *
 *     http://www.apache.org/licenses/LICENSE-2.0
 *
 * Unless required by applicable law or agreed to in writing, software
 * distributed under the License is distributed on an "AS IS" BASIS,
 * WITHOUT WARRANTIES OR CONDITIONS OF ANY KIND, either express or implied.
 * See the License for the specific language governing permissions and
 * limitations under the License.
 */

package com.nvidia.spark.rapids

import java.text.SimpleDateFormat
import java.time.DateTimeException

import scala.collection.mutable.ArrayBuffer

import ai.rapids.cudf.{BinaryOp, ColumnVector, ColumnView, DType, Scalar}
import ai.rapids.cudf
import com.nvidia.spark.rapids.RapidsPluginImplicits._
import com.nvidia.spark.rapids.shims.v2.YearParseUtil

import org.apache.spark.sql.catalyst.analysis.TypeCheckResult
import org.apache.spark.sql.catalyst.expressions.{Cast, CastBase, Expression, NullIntolerant, TimeZoneAwareExpression}
import org.apache.spark.sql.rapids.GpuToTimestamp.replaceSpecialDates
import org.apache.spark.sql.types._

/** Meta-data for cast and ansi_cast. */
final class CastExprMeta[INPUT <: CastBase](
    cast: INPUT,
    val ansiEnabled: Boolean,
    conf: RapidsConf,
    parent: Option[RapidsMeta[_, _, _]],
    rule: DataFromReplacementRule,
    doFloatToIntCheck: Boolean,
    // stringToDate supports ANSI mode from Spark v3.2.0.  Here is the details.
    //     https://github.com/apache/spark/commit/6e862792fb
    // We do not want to create a shim class for this small change
    stringToAnsiDate: Boolean,
    toTypeOverride: Option[DataType] = None)
  extends UnaryExprMeta[INPUT](cast, conf, parent, rule) {

  def withToTypeOverride(newToType: DecimalType): CastExprMeta[INPUT] =
    new CastExprMeta[INPUT](cast, ansiEnabled, conf, parent, rule,
      doFloatToIntCheck, stringToAnsiDate, Some(newToType))

  val fromType: DataType = cast.child.dataType
  val toType: DataType = toTypeOverride.getOrElse(cast.dataType)
  val legacyCastToString: Boolean = ShimLoader.getSparkShims.getLegacyComplexTypeToString()

  override def tagExprForGpu(): Unit = recursiveTagExprForGpuCheck()

  private def recursiveTagExprForGpuCheck(
      fromDataType: DataType = fromType,
      toDataType: DataType = toType,
      depth: Int = 0): Unit = {
    val checks = rule.getChecks.get.asInstanceOf[CastChecks]
    if (depth > 0 &&
        !checks.gpuCanCast(fromDataType, toDataType)) {
      willNotWorkOnGpu(s"Casting child type $fromDataType to $toDataType is not supported")
    }

    (fromDataType, toDataType) match {
      case (FloatType | DoubleType, ByteType | ShortType | IntegerType | LongType) if
          doFloatToIntCheck && !conf.isCastFloatToIntegralTypesEnabled =>
        willNotWorkOnGpu(buildTagMessage(RapidsConf.ENABLE_CAST_FLOAT_TO_INTEGRAL_TYPES))
      case (dt: DecimalType, _: StringType) if dt.precision > DType.DECIMAL64_MAX_PRECISION =>
        willNotWorkOnGpu(s"decimal to string with a " +
            s"precision > ${DType.DECIMAL64_MAX_PRECISION} is not supported yet")
      case ( _: DecimalType, _: FloatType | _: DoubleType) if !conf.isCastDecimalToFloatEnabled =>
        willNotWorkOnGpu("the GPU will use a different strategy from Java's BigDecimal " +
            "to convert decimal data types to floating point and this can produce results that " +
            "slightly differ from the default behavior in Spark.  To enable this operation on " +
            s"the GPU, set ${RapidsConf.ENABLE_CAST_DECIMAL_TO_FLOAT} to true.")
      case (_: FloatType | _: DoubleType, _: DecimalType) if !conf.isCastFloatToDecimalEnabled =>
        willNotWorkOnGpu("the GPU will use a different strategy from Java's BigDecimal " +
            "to convert floating point data types to decimals and this can produce results that " +
            "slightly differ from the default behavior in Spark.  To enable this operation on " +
            s"the GPU, set ${RapidsConf.ENABLE_CAST_FLOAT_TO_DECIMAL} to true.")
      case (_: FloatType | _: DoubleType, _: StringType) if !conf.isCastFloatToStringEnabled =>
        willNotWorkOnGpu("the GPU will use different precision than Java's toString method when " +
            "converting floating point data types to strings and this can produce results that " +
            "differ from the default behavior in Spark.  To enable this operation on the GPU, set" +
            s" ${RapidsConf.ENABLE_CAST_FLOAT_TO_STRING} to true.")
      case (_: StringType, dt: DecimalType) if dt.precision + 1 > Decimal.MAX_LONG_DIGITS =>
        willNotWorkOnGpu(s"Because of rounding requirements we cannot support $dt on the GPU")
      case (_: StringType, _: FloatType | _: DoubleType) if !conf.isCastStringToFloatEnabled =>
        willNotWorkOnGpu("Currently hex values aren't supported on the GPU. Also note " +
            "that casting from string to float types on the GPU returns incorrect results when " +
            "the string represents any number \"1.7976931348623158E308\" <= x < " +
            "\"1.7976931348623159E308\" and \"-1.7976931348623159E308\" < x <= " +
            "\"-1.7976931348623158E308\" in both these cases the GPU returns Double.MaxValue " +
            "while CPU returns \"+Infinity\" and \"-Infinity\" respectively. To enable this " +
            s"operation on the GPU, set ${RapidsConf.ENABLE_CAST_STRING_TO_FLOAT} to true.")
      case (_: StringType, _: TimestampType) =>
        if (!conf.isCastStringToTimestampEnabled) {
          willNotWorkOnGpu("the GPU only supports a subset of formats " +
              "when casting strings to timestamps. Refer to the CAST documentation " +
              "for more details. To enable this operation on the GPU, set" +
              s" ${RapidsConf.ENABLE_CAST_STRING_TO_TIMESTAMP} to true.")
        }
        YearParseUtil.tagParseStringAsDate(conf, this)
      case (_: StringType, _: DateType) =>
        YearParseUtil.tagParseStringAsDate(conf, this)
<<<<<<< HEAD
=======
      case (_: StringType, dt: DecimalType) =>
        if (dt.precision > DType.DECIMAL64_MAX_PRECISION) {
          willNotWorkOnGpu(s"string to decimal with a " +
              s"precision > ${DType.DECIMAL64_MAX_PRECISION} is not supported yet")
        }
        if (!conf.isCastStringToDecimalEnabled) {
          // FIXME: https://github.com/NVIDIA/spark-rapids/issues/2019
          willNotWorkOnGpu("Currently string to decimal type on the GPU might produce " +
            "results which slightly differed from the correct results when the string represents " +
            "any number exceeding the max precision that CAST_STRING_TO_FLOAT can keep. For " +
            "instance, the GPU returns 99999999999999987 when given the input string " +
            "\"99999999999999999\". The cause of divergence is that we can not cast strings " +
            "containing scientific notation to decimal directly. So, we have to cast strings " +
            "to floats firstly. Then, cast floats to decimals. The first step may lead to " +
            "precision loss. To enable this operation on the GPU, set " +
            s" ${RapidsConf.ENABLE_CAST_STRING_TO_FLOAT} to true.")
        }

>>>>>>> de6d4549
      case (structType: StructType, StringType) =>
        structType.foreach { field =>
          recursiveTagExprForGpuCheck(field.dataType, StringType, depth + 1)
        }
      case (fromStructType: StructType, toStructType: StructType) =>
        fromStructType.zip(toStructType).foreach {
          case (fromChild, toChild) =>
            recursiveTagExprForGpuCheck(fromChild.dataType, toChild.dataType, depth + 1)
        }
      case (ArrayType(nestedFrom, _), ArrayType(nestedTo, _)) =>
        recursiveTagExprForGpuCheck(nestedFrom, nestedTo, depth + 1)

      case (MapType(keyFrom, valueFrom, _), MapType(keyTo, valueTo, _)) =>
        recursiveTagExprForGpuCheck(keyFrom, keyTo, depth + 1)
        recursiveTagExprForGpuCheck(valueFrom, valueTo, depth + 1)

      case _ =>
    }
  }

  def buildTagMessage(entry: ConfEntry[_]): String = {
    s"${entry.doc}. To enable this operation on the GPU, set ${entry.key} to true."
  }

  override def convertToGpu(child: Expression): GpuExpression =
    GpuCast(child, toType, ansiEnabled, cast.timeZoneId, legacyCastToString,
      stringToAnsiDate)
}

object GpuCast extends Arm {

  private val DATE_REGEX_YYYY_MM_DD = "\\A\\d{4}\\-\\d{1,2}\\-\\d{1,2}([ T](:?[\\r\\n]|.)*)?\\Z"
  private val DATE_REGEX_YYYY_MM = "\\A\\d{4}\\-\\d{1,2}\\Z"
  private val DATE_REGEX_YYYY = "\\A\\d{4}\\Z"

  private val TIMESTAMP_REGEX_YYYY_MM_DD = "\\A\\d{4}\\-\\d{1,2}\\-\\d{1,2}[ ]?\\Z"
  private val TIMESTAMP_REGEX_YYYY_MM = "\\A\\d{4}\\-\\d{1,2}[ ]?\\Z"
  private val TIMESTAMP_REGEX_YYYY = "\\A\\d{4}[ ]?\\Z"
  private val TIMESTAMP_REGEX_FULL =
    "\\A\\d{4}\\-\\d{1,2}\\-\\d{1,2}[ T]?(\\d{1,2}:\\d{1,2}:\\d{1,2}\\.\\d{6}Z)\\Z"
  private val TIMESTAMP_REGEX_NO_DATE = "\\A[T]?(\\d{1,2}:\\d{1,2}:\\d{1,2}\\.\\d{6}Z)\\Z"

  /**
   * Regex to match timestamps with or without trailing zeros.
   */
  private val TIMESTAMP_TRUNCATE_REGEX = "^([0-9]{4}-[0-9]{2}-[0-9]{2} " +
    "[0-9]{2}:[0-9]{2}:[0-9]{2})" +
    "(.[1-9]*(?:0)?[1-9]+)?(.0*[1-9]+)?(?:.0*)?$"

  val INVALID_INPUT_MESSAGE: String = "Column contains at least one value that is not in the " +
    "required range"

  val INVALID_NUMBER_MSG: String = "At least one value is either null or is an invalid number"

  def sanitizeStringToFloat(
      input: ColumnVector,
      ansiEnabled: Boolean): ColumnVector = {

    // This regex gets applied after the transformation to normalize use of Inf and is
    // just strict enough to filter out known edge cases that would result in incorrect
    // values. We further filter out invalid values using the cuDF isFloat method.
    val VALID_FLOAT_REGEX =
      "^" +                         // start of line
      "[+\\-]?" +                   // optional + or - at start of string
      "(" +
        "(" +
          "(" +
            "([0-9]+)|" +           // digits, OR
            "([0-9]*\\.[0-9]+)|" +  // decimal with optional leading and mandatory trailing, OR
            "([0-9]+\\.[0-9]*)" +   // decimal with mandatory leading and optional trailing
          ")" +
          "([eE][+\\-]?[0-9]+)?" +  // exponent
          "[fFdD]?" +               // floating-point designator
        ")" +
        "|Inf" +                    // Infinity
        "|[nN][aA][nN]" +           // NaN
      ")" +
      "$"                           // end of line

    withResource(input.lstrip()) { stripped =>
      withResource(GpuScalar.from(null, DataTypes.StringType)) { nullString =>
        // filter out strings containing breaking whitespace
        val withoutWhitespace = withResource(ColumnVector.fromStrings("\r", "\n")) {
          verticalWhitespace =>
            withResource(stripped.contains(verticalWhitespace)) {
              _.ifElse(nullString, stripped)
            }
        }
          // replace all possible versions of "Inf" and "Infinity" with "Inf"
          val inf = withResource(withoutWhitespace) { _ =>
            withoutWhitespace.stringReplaceWithBackrefs(
              "(?:[iI][nN][fF])" + "(?:[iI][nN][iI][tT][yY])?", "Inf")
          }
          // replace "+Inf" with "Inf" because cuDF only supports "Inf" and "-Inf"
          val infWithoutPlus = withResource(inf) { _ =>
            withResource(GpuScalar.from("+Inf", DataTypes.StringType)) { search =>
              withResource(GpuScalar.from("Inf", DataTypes.StringType)) { replace =>
                inf.stringReplace(search, replace)
              }
            }
          }
        // filter out any strings that are not valid floating point numbers according
        // to the regex pattern
        val floatOrNull = withResource(infWithoutPlus) { _ =>
          withResource(infWithoutPlus.matchesRe(VALID_FLOAT_REGEX)) { isFloat =>
            if (ansiEnabled) {
              withResource(isFloat.all()) { allMatch =>
                // Check that all non-null values are valid floats.
                if (allMatch.isValid && !allMatch.getBoolean) {
                  throw new NumberFormatException(GpuCast.INVALID_NUMBER_MSG)
                }
                infWithoutPlus.incRefCount()
              }
            } else {
              isFloat.ifElse(infWithoutPlus, nullString)
            }
          }
        }
        // strip floating-point designator 'f' or 'd' but don't strip the 'f' from 'Inf'
        withResource(floatOrNull) {
          _.stringReplaceWithBackrefs("([^n])[fFdD]$", "\\1")
        }
      }
    }
  }

  def sanitizeStringToIntegralType(input: ColumnVector, ansiEnabled: Boolean): ColumnVector = {
    // Convert any strings containing whitespace to null values. The input is assumed to already
    // have been stripped of leading and trailing whitespace
    val sanitized = withResource(input.containsRe("\\s")) { hasWhitespace =>
      withResource(hasWhitespace.any()) { any =>
        if (any.isValid && any.getBoolean) {
          if (ansiEnabled) {
            throw new NumberFormatException(GpuCast.INVALID_INPUT_MESSAGE)
          } else {
            withResource(GpuScalar.from(null, DataTypes.StringType)) { nullVal =>
              hasWhitespace.ifElse(nullVal, input)
            }
          }
        } else {
          input.incRefCount()
        }
      }
    }

    withResource(sanitized) { _ =>
      if (ansiEnabled) {
        // ansi mode only supports simple integers, so no exponents or decimal places
        val regex = "^[+\\-]?[0-9]+$"
        withResource(sanitized.matchesRe(regex)) { isInt =>
          withResource(isInt.all()) { allInts =>
            // Check that all non-null values are valid integers.
            if (allInts.isValid && !allInts.getBoolean) {
              throw new NumberFormatException(GpuCast.INVALID_INPUT_MESSAGE)
            }
          }
          sanitized.incRefCount()
        }
      } else {
        // truncate strings that represent decimals to just look at the string before the dot
        withResource(Scalar.fromString(".")) { dot =>
          withResource(sanitized.stringContains(dot)) { hasDot =>
            // only do the decimal sanitization if any strings do contain dot
            withResource(hasDot.any(DType.BOOL8)) { anyDot =>
              if (anyDot.getBoolean) {
                // Special handling for strings that have no numeric value before the dot, such
                // as "." and ".1" because extractsRe returns null for the capture group
                // for these values and it also returns null for invalid inputs so we need this
                // explicit check
                withResource(sanitized.matchesRe("^[+\\-]?\\.[0-9]*$")) { startsWithDot =>
                  withResource(sanitized.extractRe("^([+\\-]?[0-9]*)\\.[0-9]*$")) { table =>
                    withResource(Scalar.fromString("0")) { zero =>
                      withResource(startsWithDot.ifElse(zero, table.getColumn(0))) {
                        decimal => hasDot.ifElse(decimal, sanitized)
                      }
                    }
                  }
                }
              } else {
                sanitized.incRefCount()
              }
            }
          }
        }
      }
    }
  }

  def doCast(
      input: ColumnView,
      fromDataType: DataType,
      toDataType: DataType,
      ansiMode: Boolean,
      legacyCastToString: Boolean,
      stringToDateAnsiModeEnabled: Boolean): ColumnVector = {

    if (DataType.equalsStructurally(fromDataType, toDataType)) {
      return input.copyToColumnVector()
    }

    (fromDataType, toDataType) match {
      case (NullType, to) =>
        GpuColumnVector.columnVectorFromNull(input.getRowCount.toInt, to)

      case (DateType, BooleanType | _: NumericType) =>
        // casts from date type to numerics are always null
        GpuColumnVector.columnVectorFromNull(input.getRowCount.toInt, toDataType)
      case (DateType, StringType) =>
        input.asStrings("%Y-%m-%d")

      case (TimestampType, FloatType | DoubleType) =>
        withResource(input.castTo(DType.INT64)) { asLongs =>
          withResource(Scalar.fromDouble(1000000)) { microsPerSec =>
            // Use trueDiv to ensure cast to double before division for full precision
            asLongs.trueDiv(microsPerSec, GpuColumnVector.getNonNestedRapidsType(toDataType))
          }
        }
      case (TimestampType, ByteType | ShortType | IntegerType) =>
        // normally we would just do a floordiv here, but cudf downcasts the operands to
        // the output type before the divide.  https://github.com/rapidsai/cudf/issues/2574
        withResource(input.castTo(DType.INT64)) { asLongs =>
          withResource(Scalar.fromInt(1000000)) { microsPerSec =>
            withResource(asLongs.floorDiv(microsPerSec, DType.INT64)) { cv =>
              if (ansiMode) {
                toDataType match {
                  case IntegerType =>
                    assertValuesInRange(cv, Scalar.fromInt(Int.MinValue),
                      Scalar.fromInt(Int.MaxValue))
                  case ShortType =>
                    assertValuesInRange(cv, Scalar.fromShort(Short.MinValue),
                      Scalar.fromShort(Short.MaxValue))
                  case ByteType =>
                    assertValuesInRange(cv, Scalar.fromByte(Byte.MinValue),
                      Scalar.fromByte(Byte.MaxValue))
                }
              }
              cv.castTo(GpuColumnVector.getNonNestedRapidsType(toDataType))
            }
          }
        }
      case (TimestampType, _: LongType) =>
        withResource(input.castTo(DType.INT64)) { asLongs =>
          withResource(Scalar.fromInt(1000000)) { microsPerSec =>
            asLongs.floorDiv(microsPerSec, GpuColumnVector.getNonNestedRapidsType(toDataType))
          }
        }
      case (TimestampType, StringType) =>
        castTimestampToString(input)

      case (StructType(fields), StringType) =>
        castStructToString(input, fields, ansiMode, legacyCastToString,
          stringToDateAnsiModeEnabled)

      // ansi cast from larger-than-long integral-like types, to long
      case (dt: DecimalType, LongType) if ansiMode =>
        // This is a work around for https://github.com/rapidsai/cudf/issues/9282
        val min = BigDecimal(Long.MinValue)
            .setScale(dt.scale, BigDecimal.RoundingMode.DOWN).bigDecimal
        val max = BigDecimal(Long.MaxValue)
            .setScale(dt.scale, BigDecimal.RoundingMode.DOWN).bigDecimal
        assertValuesInRange(input, Scalar.fromDecimal(min), Scalar.fromDecimal(max))
        if (dt.precision <= DType.DECIMAL32_MAX_PRECISION && dt.scale < 0) {
          // This is a work around for https://github.com/rapidsai/cudf/issues/9281
          withResource(input.castTo(DType.create(DType.DTypeEnum.DECIMAL64, -dt.scale))) { tmp =>
            tmp.castTo(GpuColumnVector.getNonNestedRapidsType(toDataType))
          }
        } else {
          input.castTo(GpuColumnVector.getNonNestedRapidsType(toDataType))
        }

      case (dt: DecimalType, LongType) if dt.precision <= DType.DECIMAL32_MAX_PRECISION &&
          dt.scale < 0 =>
        // This is a work around for https://github.com/rapidsai/cudf/issues/9281
        withResource(input.castTo(DType.create(DType.DTypeEnum.DECIMAL64, -dt.scale))) { tmp =>
          tmp.castTo(GpuColumnVector.getNonNestedRapidsType(toDataType))
        }

      // ansi cast from larger-than-integer integral-like types, to integer
      case (t @(LongType | _: DecimalType), IntegerType) if ansiMode =>
        assertValuesInRange(input, GpuScalar.from(Int.MinValue, t),
          GpuScalar.from(Int.MaxValue, t))
        input.castTo(GpuColumnVector.getNonNestedRapidsType(toDataType))

      // ansi cast from larger-than-short integral-like types, to short
      case (t @(LongType | IntegerType | _: DecimalType), ShortType) if ansiMode =>
        assertValuesInRange(input, GpuScalar.from(Short.MinValue, t),
          GpuScalar.from(Short.MaxValue, t))
        input.castTo(GpuColumnVector.getNonNestedRapidsType(toDataType))

      // ansi cast from larger-than-byte integral-like types, to byte
      case (t @ (LongType | IntegerType | ShortType | _: DecimalType), ByteType) if ansiMode =>
        assertValuesInRange(input, GpuScalar.from(Byte.MinValue, t),
          GpuScalar.from(Byte.MaxValue, t))
        input.castTo(GpuColumnVector.getNonNestedRapidsType(toDataType))

      // ansi cast from floating-point types, to byte
      case (FloatType | DoubleType, ByteType) if ansiMode =>
        assertValuesInRange(input, Scalar.fromByte(Byte.MinValue),
          Scalar.fromByte(Byte.MaxValue))
        input.castTo(GpuColumnVector.getNonNestedRapidsType(toDataType))

      // ansi cast from floating-point types, to short
      case (FloatType | DoubleType, ShortType) if ansiMode =>
        assertValuesInRange(input, Scalar.fromShort(Short.MinValue),
          Scalar.fromShort(Short.MaxValue))
        input.castTo(GpuColumnVector.getNonNestedRapidsType(toDataType))

      // ansi cast from floating-point types, to integer
      case (FloatType | DoubleType, IntegerType) if ansiMode =>
        assertValuesInRange(input, Scalar.fromInt(Int.MinValue),
          Scalar.fromInt(Int.MaxValue))
        input.castTo(GpuColumnVector.getNonNestedRapidsType(toDataType))

      // ansi cast from floating-point types, to long
      case (FloatType | DoubleType, LongType) if ansiMode =>
        assertValuesInRange(input, Scalar.fromLong(Long.MinValue),
          Scalar.fromLong(Long.MaxValue))
        input.castTo(GpuColumnVector.getNonNestedRapidsType(toDataType))

      case (FloatType | DoubleType, TimestampType) =>
        // Spark casting to timestamp from double assumes value is in microseconds
        withResource(Scalar.fromInt(1000000)) { microsPerSec =>
          withResource(input.nansToNulls()) { inputWithNansToNull =>
            withResource(FloatUtils.infinityToNulls(inputWithNansToNull)) {
              inputWithoutNanAndInfinity =>
                if (fromDataType == FloatType &&
                    ShimLoader.getSparkShims.hasCastFloatTimestampUpcast) {
                  withResource(inputWithoutNanAndInfinity.castTo(DType.FLOAT64)) { doubles =>
                    withResource(doubles.mul(microsPerSec, DType.INT64)) {
                      inputTimesMicrosCv =>
                        inputTimesMicrosCv.castTo(DType.TIMESTAMP_MICROSECONDS)
                    }
                  }
                } else {
                  withResource(inputWithoutNanAndInfinity.mul(microsPerSec, DType.INT64)) {
                    inputTimesMicrosCv =>
                      inputTimesMicrosCv.castTo(DType.TIMESTAMP_MICROSECONDS)
                  }
                }
            }
          }
        }
      case (FloatType | DoubleType, dt: DecimalType) =>
        castFloatsToDecimal(input, dt, ansiMode)
      case (from: DecimalType, to: DecimalType) =>
        castDecimalToDecimal(input, from, to, ansiMode)
      case (BooleanType, TimestampType) =>
        // cudf requires casting to a long first.
        withResource(input.castTo(DType.INT64)) { longs =>
          longs.castTo(GpuColumnVector.getNonNestedRapidsType(toDataType))
        }
      case (BooleanType | ByteType | ShortType | IntegerType, TimestampType) =>
        // cudf requires casting to a long first
        withResource(input.castTo(DType.INT64)) { longs =>
          withResource(longs.castTo(DType.TIMESTAMP_SECONDS)) { timestampSecs =>
            timestampSecs.castTo(GpuColumnVector.getNonNestedRapidsType(toDataType))
          }
        }
      case (_: NumericType, TimestampType) =>
        // Spark casting to timestamp assumes value is in seconds, but timestamps
        // are tracked in microseconds.
        withResource(input.castTo(DType.TIMESTAMP_SECONDS)) { timestampSecs =>
          timestampSecs.castTo(GpuColumnVector.getNonNestedRapidsType(toDataType))
        }
      case (FloatType, LongType) | (DoubleType, IntegerType | LongType) =>
        // Float.NaN => Int is casted to a zero but float.NaN => Long returns a small negative
        // number Double.NaN => Int | Long, returns a small negative number so Nans have to be
        // converted to zero first
        withResource(FloatUtils.nanToZero(input)) { inputWithNansToZero =>
          inputWithNansToZero.castTo(GpuColumnVector.getNonNestedRapidsType(toDataType))
        }
      case (FloatType | DoubleType, StringType) =>
        castFloatingTypeToString(input)
      case (StringType, BooleanType | ByteType | ShortType | IntegerType | LongType | FloatType
                        | DoubleType | DateType | TimestampType) =>
        withResource(input.strip()) { trimmed =>
          toDataType match {
            case BooleanType =>
              castStringToBool(trimmed, ansiMode)
            case DateType =>
              if (stringToDateAnsiModeEnabled) {
                castStringToDateAnsi(trimmed, ansiMode)
              } else {
                castStringToDate(trimmed)
              }
            case TimestampType =>
              castStringToTimestamp(trimmed, ansiMode)
            case FloatType | DoubleType =>
              castStringToFloats(trimmed, ansiMode,
                GpuColumnVector.getNonNestedRapidsType(toDataType))
            case ByteType | ShortType | IntegerType | LongType =>
              castStringToInts(trimmed, ansiMode,
                GpuColumnVector.getNonNestedRapidsType(toDataType))
          }
        }
      case (StringType, dt: DecimalType) =>
        castStringToDecimal(input, ansiMode, dt)

      case (ByteType | ShortType | IntegerType | LongType, dt: DecimalType) =>
        castIntegralsToDecimal(input, dt, ansiMode)

      case (ShortType | IntegerType | LongType | ByteType | StringType, BinaryType) =>
        input.asByteList(true)

      case (_: DecimalType, StringType) =>
        input.castTo(DType.STRING)

      case (ArrayType(nestedFrom, _), ArrayType(nestedTo, _)) =>
        withResource(input.getChildColumnView(0)) { childView =>
          withResource(doCast(childView, nestedFrom, nestedTo,
            ansiMode, legacyCastToString, stringToDateAnsiModeEnabled)) { childColumnVector =>
            withResource(input.replaceListChild(childColumnVector))(_.copyToColumnVector())
          }
        }

      case (from: StructType, to: StructType) =>
        castStructToStruct(from, to, input, ansiMode, legacyCastToString,
          stringToDateAnsiModeEnabled)

      case (from: MapType, to: MapType) =>
        castMapToMap(from, to, input, ansiMode, legacyCastToString, stringToDateAnsiModeEnabled)

      case _ =>
        input.castTo(GpuColumnVector.getNonNestedRapidsType(toDataType))
    }
  }

  /**
   * Asserts that all values in a column are within the specific range.
   *
   * @param values ColumnVector to be performed with range check
   * @param minValue Named parameter for function to create Scalar representing range minimum value
   * @param maxValue Named parameter for function to create Scalar representing range maximum value
   * @param inclusiveMin Whether the min value is included in the valid range or not
   * @param inclusiveMax Whether the max value is included in the valid range or not
   * @throws IllegalStateException if any values in the column are not within the specified range
   */
  private def assertValuesInRange(values: ColumnView,
      minValue: => Scalar,
      maxValue: => Scalar,
      inclusiveMin: Boolean = true,
      inclusiveMax: Boolean = true): Unit = {

    def throwIfAny(cv: ColumnView): Unit = {
      withResource(cv) { cv =>
        withResource(cv.any()) { isAny =>
          if (isAny.isValid && isAny.getBoolean) {
            throw new IllegalStateException(GpuCast.INVALID_INPUT_MESSAGE)
          }
        }
      }
    }

    withResource(minValue) { minValue =>
      throwIfAny(if (inclusiveMin) {
        values.lessThan(minValue)
      } else {
        values.lessOrEqualTo(minValue)
      })
    }

    withResource(maxValue) { maxValue =>
      throwIfAny(if (inclusiveMax) {
        values.greaterThan(maxValue)
      } else {
        values.greaterOrEqualTo(maxValue)
      })
    }
  }

  /**
   * Detects outlier values of a column given with specific range, and replaces them with
   * a inputted substitution value.
   *
   * @param values ColumnVector to be performed with range check
   * @param minValue Named parameter for function to create Scalar representing range minimum value
   * @param maxValue Named parameter for function to create Scalar representing range maximum value
   * @param replaceValue Named parameter for function to create scalar to substitute outlier value
   * @param inclusiveMin Whether the min value is included in the valid range or not
   * @param inclusiveMax Whether the max value is included in the valid range or not
   */
  private def replaceOutOfRangeValues(values: ColumnView,
      minValue: => Scalar,
      maxValue: => Scalar,
      replaceValue: => Scalar,
      inclusiveMin: Boolean = true,
      inclusiveMax: Boolean = true): ColumnVector = {

    withResource(minValue) { minValue =>
      withResource(maxValue) { maxValue =>
        val minPredicate = if (inclusiveMin) {
          values.lessThan(minValue)
        } else {
          values.lessOrEqualTo(minValue)
        }
        withResource(minPredicate) { minPredicate =>
          val maxPredicate = if (inclusiveMax) {
            values.greaterThan(maxValue)
          } else {
            values.greaterOrEqualTo(maxValue)
          }
          withResource(maxPredicate) { maxPredicate =>
            withResource(maxPredicate.or(minPredicate)) { rangePredicate =>
              withResource(replaceValue) { nullScalar =>
                rangePredicate.ifElse(nullScalar, values)
              }
            }
          }
        }
      }
    }
  }

  private def castTimestampToString(input: ColumnView): ColumnVector = {
    withResource(input.castTo(DType.TIMESTAMP_MICROSECONDS)) { micros =>
      withResource(micros.asStrings("%Y-%m-%d %H:%M:%S.%6f")) { cv =>
        cv.stringReplaceWithBackrefs(GpuCast.TIMESTAMP_TRUNCATE_REGEX, "\\1\\2\\3")
      }
    }
  }

  private def castStructToString(
      input: ColumnView,
      inputSchema: Array[StructField],
      ansiMode: Boolean,
      legacyCastToString: Boolean,
      stringToDateAnsiModeEnabled: Boolean): ColumnVector = {

    val (leftStr, rightStr) = if (legacyCastToString) ("[", "]") else ("{", "}")
    val emptyStr = ""
    val nullStr = if (legacyCastToString) "" else "null"
    val separatorStr = if (legacyCastToString) "," else ", "
    val spaceStr = " "
    val numRows = input.getRowCount.toInt
    val numInputColumns = input.getNumChildren

    def doCastStructToString(
        emptyScalar: Scalar,
        nullScalar: Scalar,
        sepColumn: ColumnVector,
        spaceColumn: ColumnVector,
        leftColumn: ColumnVector,
        rightColumn: ColumnVector): ColumnVector = {
      withResource(ArrayBuffer.empty[ColumnVector]) { columns =>
        // legacy: [firstCol
        //   3.1+: {firstCol
        columns += leftColumn.incRefCount()
        withResource(input.getChildColumnView(0)) { firstColumnView =>
          columns += doCast(firstColumnView, inputSchema.head.dataType, StringType,
            ansiMode, legacyCastToString, stringToDateAnsiModeEnabled)
        }
        for (nonFirstIndex <- 1 until numInputColumns) {
          withResource(input.getChildColumnView(nonFirstIndex)) { nonFirstColumnView =>
            // legacy: ","
            //   3.1+: ", "
            columns += sepColumn.incRefCount()
            val nonFirstColumn = doCast(nonFirstColumnView,
              inputSchema(nonFirstIndex).dataType, StringType, ansiMode, legacyCastToString,
                stringToDateAnsiModeEnabled)
            if (legacyCastToString) {
              // " " if non-null
              columns += spaceColumn.mergeAndSetValidity(BinaryOp.BITWISE_AND, nonFirstColumnView)
            }
            columns += nonFirstColumn
          }
        }

        columns += rightColumn.incRefCount()
        withResource(ColumnVector.stringConcatenate(emptyScalar, nullScalar, columns.toArray))(
          _.mergeAndSetValidity(BinaryOp.BITWISE_AND, input) // original whole row is null
        )
      }
    }

    withResource(Seq(emptyStr, nullStr, separatorStr, spaceStr, leftStr, rightStr)
        .safeMap(Scalar.fromString)) {
      case Seq(emptyScalar, nullScalar, columnScalars@_*) =>

        withResource(
          columnScalars.safeMap(s => ColumnVector.fromScalar(s, numRows))
        ) { case Seq(sepColumn, spaceColumn, leftColumn, rightColumn) =>

          doCastStructToString(emptyScalar, nullScalar, sepColumn,
            spaceColumn, leftColumn, rightColumn)
        }
    }
  }

  private def castFloatingTypeToString(input: ColumnView): ColumnVector = {
    withResource(input.castTo(DType.STRING)) { cudfCast =>

      // replace "e+" with "E"
      val replaceExponent = withResource(Scalar.fromString("e+")) { cudfExponent =>
        withResource(Scalar.fromString("E")) { sparkExponent =>
          cudfCast.stringReplace(cudfExponent, sparkExponent)
        }
      }

      // replace "Inf" with "Infinity"
      withResource(replaceExponent) { replaceExponent =>
        withResource(Scalar.fromString("Inf")) { cudfInf =>
          withResource(Scalar.fromString("Infinity")) { sparkInfinity =>
            replaceExponent.stringReplace(cudfInf, sparkInfinity)
          }
        }
      }
    }
  }

  private def castStringToBool(input: ColumnVector, ansiEnabled: Boolean): ColumnVector = {
    val trueStrings = Seq("t", "true", "y", "yes", "1")
    val falseStrings = Seq("f", "false", "n", "no", "0")
    val boolStrings = trueStrings ++ falseStrings

    // determine which values are valid bool strings
    withResource(ColumnVector.fromStrings(boolStrings: _*)) { boolStrings =>
      withResource(input.strip()) { stripped =>
        withResource(stripped.lower()) { lower =>
          withResource(lower.contains(boolStrings)) { validBools =>
            // in ansi mode, fail if any values are not valid bool strings
            if (ansiEnabled) {
              withResource(validBools.all()) { isAllBool =>
                if (isAllBool.isValid && !isAllBool.getBoolean) {
                  throw new IllegalStateException(GpuCast.INVALID_INPUT_MESSAGE)
                }
              }
            }
            // replace non-boolean values with null
            withResource(Scalar.fromNull(DType.STRING)) { nullString =>
              withResource(validBools.ifElse(lower, nullString)) { sanitizedInput =>
                // return true, false, or null, as appropriate
                withResource(ColumnVector.fromStrings(trueStrings: _*)) { cvTrue =>
                  sanitizedInput.contains(cvTrue)
                }
              }
            }
          }
        }
      }
    }
  }

  def castStringToInts(
      input: ColumnVector,
      ansiEnabled: Boolean,
      dType: DType): ColumnVector = {

    withResource(GpuCast.sanitizeStringToIntegralType(input, ansiEnabled)) { sanitized =>
      withResource(sanitized.isInteger(dType)) { isInt =>
        if (ansiEnabled) {
          withResource(isInt.all()) { allInts =>
            // Check that all non-null values are valid integers.
            if (allInts.isValid && !allInts.getBoolean) {
              throw new IllegalStateException(GpuCast.INVALID_INPUT_MESSAGE)
            }
          }
        }
        withResource(sanitized.castTo(dType)) { parsedInt =>
          withResource(Scalar.fromNull(dType)) { nullVal =>
            isInt.ifElse(parsedInt, nullVal)
          }
        }
      }
    }
  }

  def castStringToDecimal(
      input: ColumnView,
      ansiEnabled: Boolean,
      dt: DecimalType): ColumnVector = {
    // 1. Sanitize strings to make sure all are fixed points
    // 2. Identify all fixed point values
    // 3. Cast String to newDt (newDt = dt. precision + 1, dt.scale + 1). Promote precision if
    //    needed. This step is required so we can round up if needed in the final step
    // 4. Now cast newDt to dt (Decimal to Decimal)
    def getInterimDecimalPromoteIfNeeded(dt: DecimalType): DecimalType = {
      if (dt.precision + 1 > Decimal.MAX_LONG_DIGITS) {
        //We don't support Decimal 128
        throw new IllegalArgumentException("One or more values exceed the maximum supported " +
            "Decimal precision while conversion")
      }
      DecimalType(dt.precision + 1, dt.scale + 1)
    }

    val interimSparkDt = getInterimDecimalPromoteIfNeeded(dt)
    val interimDt = DecimalUtil.createCudfDecimal(interimSparkDt)
    val isFixedPoints = withResource(input.strip()) {
      // We further filter out invalid values using the cuDF isFixedPoint method.
      _.isFixedPoint(interimDt)
    }

    withResource(isFixedPoints) { isFixedPoints =>
      if (ansiEnabled) {
        withResource(isFixedPoints.all()) { allFixedPoints =>
          if (allFixedPoints.isValid && !allFixedPoints.getBoolean) {
            throw new ArithmeticException(s"One or more values cannot be " +
                s"represented as Decimal(${dt.precision}, ${dt.scale})")
          }
        }
      }
      // intermediate step needed so we can make sure we can round up
      withResource(input.castTo(interimDt)) { interimDecimals =>
        withResource(Scalar.fromNull(interimDt)) { nulls =>
          withResource(isFixedPoints.ifElse(interimDecimals, nulls)) { decimals =>
            // cast Decimal to the Decimal that's needed
            castDecimalToDecimal(decimals, interimSparkDt, dt, ansiEnabled)
          }
        }
      }
    }
  }

  def castStringToFloats(
      input: ColumnVector,
      ansiEnabled: Boolean,
      dType: DType): ColumnVector = {
    // 1. convert the different infinities to "Inf"/"-Inf" which is the only variation cudf
    // understands
    // 2. identify the nans
    // 3. identify the floats. "nan", "null" and letters are not considered floats
    // 4. if ansi is enabled we want to throw an exception if the string is neither float nor nan
    // 5. convert everything that's not floats to null
    // 6. set the indices where we originally had nans to Float.NaN
    //
    // NOTE Limitation: "1.7976931348623159E308" and "-1.7976931348623159E308" are not considered
    // Inf even though Spark does

    val NAN_REGEX = "^[nN][aA][nN]$"

    withResource(GpuCast.sanitizeStringToFloat(input, ansiEnabled)) { sanitized =>
      //Now identify the different variations of nans
      withResource(sanitized.matchesRe(NAN_REGEX)) { isNan =>
        // now check if the values are floats
        withResource(sanitized.isFloat) { isFloat =>
          if (ansiEnabled) {
            withResource(isNan.or(isFloat)) { nanOrFloat =>
              withResource(nanOrFloat.all()) { allNanOrFloat =>
                // Check that all non-null values are valid floats or NaN.
                if (allNanOrFloat.isValid && !allNanOrFloat.getBoolean) {
                  throw new NumberFormatException(GpuCast.INVALID_NUMBER_MSG)
                }
              }
            }
          }
          withResource(sanitized.castTo(dType)) { casted =>
            withResource(Scalar.fromNull(dType)) { nulls =>
              withResource(isFloat.ifElse(casted, nulls)) { floatsOnly =>
                withResource(FloatUtils.getNanScalar(dType)) { nan =>
                  isNan.ifElse(nan, floatsOnly)
                }
              }
            }
          }
        }
      }
    }
  }

  /** This method does not close the `input` ColumnVector. */
  def convertDateOrNull(
      input: ColumnVector,
      regex: String,
      cudfFormat: String): ColumnVector = {

    val isValidDate = withResource(input.matchesRe(regex)) { isMatch =>
      withResource(input.isTimestamp(cudfFormat)) { isTimestamp =>
        isMatch.and(isTimestamp)
      }
    }

    withResource(isValidDate) { _ =>
      withResource(Scalar.fromNull(DType.TIMESTAMP_DAYS)) { orElse =>
        withResource(input.asTimestampDays(cudfFormat)) { asDays =>
          isValidDate.ifElse(asDays, orElse)
        }
      }
    }
  }

    /** This method does not close the `input` ColumnVector. */
  def convertDateOr(
      input: ColumnVector,
      regex: String,
      cudfFormat: String,
      orElse: ColumnVector): ColumnVector = {

    val isValidDate = withResource(input.matchesRe(regex)) { isMatch =>
      withResource(input.isTimestamp(cudfFormat)) { isTimestamp =>
        isMatch.and(isTimestamp)
      }
    }

    withResource(isValidDate) { _ =>
      withResource(orElse) { _ =>
        withResource(input.asTimestampDays(cudfFormat)) { asDays =>
          isValidDate.ifElse(asDays, orElse)
        }
      }
    }
  }

  private def checkResultForAnsiMode(input: ColumnVector, result: ColumnVector,
      errMessage: String): ColumnVector = {
    closeOnExcept(result) { finalResult =>
      withResource(input.isNotNull) { wasNotNull =>
        withResource(finalResult.isNull) { isNull =>
          withResource(wasNotNull.and(isNull)) { notConverted =>
            withResource(notConverted.any()) { notConvertedAny =>
              if (notConvertedAny.isValid && notConvertedAny.getBoolean) {
                throw new DateTimeException(errMessage)
              }
            }
          }
        }
      }
    }
    result
  }

  /**
   * Trims and parses a given UTF8 date string to a corresponding [[Int]] value.
   * The return type is [[Option]] in order to distinguish between 0 and null. The following
   * formats are allowed:
   *
   * `yyyy`
   * `yyyy-[m]m`
   * `yyyy-[m]m-[d]d`
   * `yyyy-[m]m-[d]d `
   * `yyyy-[m]m-[d]d *`
   * `yyyy-[m]m-[d]dT*`
   */
  private def castStringToDate(sanitizedInput: ColumnVector): ColumnVector = {

    // convert dates that are in valid formats yyyy, yyyy-mm, yyyy-mm-dd
    val converted = convertDateOr(sanitizedInput, DATE_REGEX_YYYY_MM_DD, "%Y-%m-%d",
      convertDateOr(sanitizedInput, DATE_REGEX_YYYY_MM, "%Y-%m",
        convertDateOrNull(sanitizedInput, DATE_REGEX_YYYY, "%Y")))

    // handle special dates like "epoch", "now", etc.
    closeOnExcept(converted) { tsVector =>
      DateUtils.fetchSpecialDates(DType.TIMESTAMP_DAYS) match {
        case specialDates if specialDates.nonEmpty =>
          // `tsVector` will be closed in replaceSpecialDates
          replaceSpecialDates(sanitizedInput, tsVector, specialDates)
        case _ =>
          tsVector
      }
    }
  }

  private def castStringToDateAnsi(input: ColumnVector, ansiMode: Boolean): ColumnVector = {
    val result = castStringToDate(input)
    if (ansiMode) {
      // When ANSI mode is enabled, we need to throw an exception if any values could not be
      // converted
      checkResultForAnsiMode(input, result,
        "One or more values could not be converted to DateType")
    } else {
      result
    }
  }

  /** This method does not close the `input` ColumnVector. */
  private def convertTimestampOrNull(
      input: ColumnVector,
      regex: String,
      cudfFormat: String): ColumnVector = {

    withResource(Scalar.fromNull(DType.TIMESTAMP_MICROSECONDS)) { orElse =>
      val isValidTimestamp = withResource(input.matchesRe(regex)) { isMatch =>
        withResource(input.isTimestamp(cudfFormat)) { isTimestamp =>
          isMatch.and(isTimestamp)
        }
      }
      withResource(isValidTimestamp) { isValidTimestamp =>
        withResource(input.asTimestampMicroseconds(cudfFormat)) { asDays =>
          isValidTimestamp.ifElse(asDays, orElse)
        }
      }
    }
  }

  /** This method does not close the `input` ColumnVector. */
  private def convertTimestampOr(
      input: ColumnVector,
      regex: String,
      cudfFormat: String,
      orElse: ColumnVector): ColumnVector = {

    withResource(orElse) { orElse =>
      val isValidTimestamp = withResource(input.matchesRe(regex)) { isMatch =>
        withResource(input.isTimestamp(cudfFormat)) { isTimestamp =>
          isMatch.and(isTimestamp)
        }
      }
      withResource(isValidTimestamp) { isValidTimestamp =>
        withResource(input.asTimestampMicroseconds(cudfFormat)) { asDays =>
          isValidTimestamp.ifElse(asDays, orElse)
        }
      }
    }
  }

  /** This method does not close the `input` ColumnVector. */
  private def convertFullTimestampOr(
      input: ColumnVector,
      orElse: ColumnVector): ColumnVector = {

    val cudfFormat1 = "%Y-%m-%d %H:%M:%S.%f"
    val cudfFormat2 = "%Y-%m-%dT%H:%M:%S.%f"

    withResource(orElse) { orElse =>

      // valid dates must match the regex and either of the cuDF formats
      val isCudfMatch = withResource(input.isTimestamp(cudfFormat1)) { isTimestamp1 =>
        withResource(input.isTimestamp(cudfFormat2)) { isTimestamp2 =>
          isTimestamp1.or(isTimestamp2)
        }
      }

      val isValidTimestamp = withResource(isCudfMatch) { isCudfMatch =>
        withResource(input.matchesRe(TIMESTAMP_REGEX_FULL)) { isRegexMatch =>
          isCudfMatch.and(isRegexMatch)
        }
      }

      // we only need to parse with one of the cuDF formats because the parsing code ignores
      // the ' ' or 'T' between the date and time components
      withResource(isValidTimestamp) { _ =>
        withResource(input.asTimestampMicroseconds(cudfFormat1)) { asDays =>
          isValidTimestamp.ifElse(asDays, orElse)
        }
      }
    }
  }

  private def castStringToTimestamp(input: ColumnVector, ansiMode: Boolean): ColumnVector = {

    // special timestamps
    val today = DateUtils.currentDate()
    val todayStr = new SimpleDateFormat("yyyy-MM-dd")
        .format(today * DateUtils.ONE_DAY_SECONDS * 1000L)

    var sanitizedInput = input.incRefCount()

    // prepend today's date to timestamp formats without dates
    sanitizedInput = withResource(sanitizedInput) { _ =>
      sanitizedInput.stringReplaceWithBackrefs(TIMESTAMP_REGEX_NO_DATE, s"${todayStr}T\\1")
    }

    withResource(sanitizedInput) { sanitizedInput =>
      // convert dates that are in valid timestamp formats
      val converted =
        convertFullTimestampOr(sanitizedInput,
          convertTimestampOr(sanitizedInput, TIMESTAMP_REGEX_YYYY_MM_DD, "%Y-%m-%d",
            convertTimestampOr(sanitizedInput, TIMESTAMP_REGEX_YYYY_MM, "%Y-%m",
              convertTimestampOrNull(sanitizedInput, TIMESTAMP_REGEX_YYYY, "%Y"))))

      // handle special dates like "epoch", "now", etc.
      val finalResult = closeOnExcept(converted) { tsVector =>
        DateUtils.fetchSpecialDates(DType.TIMESTAMP_MICROSECONDS) match {
          case specialDates if specialDates.nonEmpty =>
            // `tsVector` will be closed in replaceSpecialDates.
            replaceSpecialDates(sanitizedInput, tsVector, specialDates)
          case _ =>
            tsVector
        }
      }

      if (ansiMode) {
        // When ANSI mode is enabled, we need to throw an exception if any values could not be
        // converted
        checkResultForAnsiMode(input, finalResult,
          "One or more values could not be converted to TimestampType")
      } else {
        finalResult
      }
    }
  }

  private def castMapToMap(
      from: MapType,
      to: MapType,
      input: ColumnView,
      ansiMode: Boolean,
      legacyCastToString: Boolean,
      stringToDateAnsiModeEnabled: Boolean): ColumnVector = {
    // For cudf a map is a list of (key, value) structs, but lets keep it in ColumnView as much
    // as possible
    withResource(input.getChildColumnView(0)) { kvStructColumn =>
      val castKey = withResource(kvStructColumn.getChildColumnView(0)) { keyColumn =>
        doCast(keyColumn, from.keyType, to.keyType, ansiMode, legacyCastToString,
          stringToDateAnsiModeEnabled)
      }
      withResource(castKey) { castKey =>
        val castValue = withResource(kvStructColumn.getChildColumnView(1)) { valueColumn =>
          doCast(valueColumn, from.valueType, to.valueType,
            ansiMode, legacyCastToString, stringToDateAnsiModeEnabled)
        }
        withResource(castValue) { castValue =>
          withResource(ColumnView.makeStructView(castKey, castValue)) { castKvStructColumn =>
            // We don't have to worry about null in the key/value struct because they are not
            // allowed for maps in Spark
            withResource(input.replaceListChild(castKvStructColumn)) { replacedView =>
              replacedView.copyToColumnVector()
            }
          }
        }
      }
    }
  }

  private def castStructToStruct(
      from: StructType,
      to: StructType,
      input: ColumnView,
      ansiMode: Boolean,
      legacyCastToString: Boolean,
      stringToDateAnsiModeEnabled: Boolean): ColumnVector = {
    withResource(new ArrayBuffer[ColumnVector](from.length)) { childColumns =>
      from.indices.foreach { index =>
        childColumns += doCast(
          input.getChildColumnView(index),
          from(index).dataType,
          to(index).dataType,
          ansiMode,
          legacyCastToString, stringToDateAnsiModeEnabled)
      }
      withResource(ColumnView.makeStructView(childColumns: _*)) { casted =>
        if (input.getNullCount == 0) {
          casted.copyToColumnVector()
        } else {
          withResource(input.isNull) { isNull =>
            withResource(GpuScalar.from(null, to)) { nullVal =>
              isNull.ifElse(nullVal, casted)
            }
          }
        }
      }
    }
  }

  private def castIntegralsToDecimal(
      input: ColumnView,
      dt: DecimalType,
      ansiMode: Boolean): ColumnVector = {
    val prec = DecimalUtil.getPrecisionForIntegralType(input.getType)
    // Cast input to decimal
    val inputDecimalType = new DecimalType(prec, 0)
    withResource(input.castTo(DecimalUtil.createCudfDecimal(prec, 0))) { castedInput =>
      castDecimalToDecimal(castedInput, inputDecimalType, dt, ansiMode)
    }
  }

  private def castFloatsToDecimal(
      input: ColumnView,
      dt: DecimalType,
      ansiMode: Boolean): ColumnVector = {

    // Approach to minimize difference between CPUCast and GPUCast:
    // step 1. cast input to FLOAT64 (if necessary)
    // step 2. cast FLOAT64 to container DECIMAL (who keeps one more digit for rounding)
    // step 3. perform HALF_UP rounding on container DECIMAL
    val checkedInput = withResource(input.castTo(DType.FLOAT64)) { double =>
      val roundedDouble = double.round(dt.scale, cudf.RoundMode.HALF_UP)
      withResource(roundedDouble) { rounded =>
        // We rely on containerDecimal to perform preciser rounding. So, we have to take extra
        // space cost of container into consideration when we run bound check.
<<<<<<< HEAD
        val containerScaleBound = DType.DECIMAL64_MAX_PRECISION - (dt.scale + 1)
        val bound = math.pow(10, (dt.precision - dt.scale).min(containerScaleBound))
=======
        val containerScaleBound = DType.DECIMAL128_MAX_PRECISION - (dt.scale + 1)
        val bound = math.pow(10, (dt.precision - dt.scale) min containerScaleBound)
>>>>>>> de6d4549
        if (ansiMode) {
          assertValuesInRange(rounded,
            minValue = Scalar.fromDouble(-bound),
            maxValue = Scalar.fromDouble(bound),
            inclusiveMin = false,
            inclusiveMax = false)
          rounded.incRefCount()
        } else {
          replaceOutOfRangeValues(rounded,
            minValue = Scalar.fromDouble(-bound),
            maxValue = Scalar.fromDouble(bound),
            inclusiveMin = false,
            inclusiveMax = false,
            replaceValue = Scalar.fromNull(DType.FLOAT64))
        }
      }
    }

    withResource(checkedInput) { checked =>
      val targetType = DecimalUtil.createCudfDecimal(dt.precision, dt.scale)
      // If target scale reaches DECIMAL128_MAX_PRECISION, container DECIMAL can not
      // be created because of precision overflow. In this case, we perform casting op directly.
      val casted = if (DecimalUtil.getMaxPrecision(targetType) == dt.scale) {
        checked.castTo(targetType)
      } else {
        val containerType = DecimalUtil.createCudfDecimal(dt.precision, dt.scale + 1)
        withResource(checked.castTo(containerType)) { container =>
          DecimalUtil.round(container, dt.scale, cudf.RoundMode.HALF_UP)
        }
      }
      // Cast NaN values to nulls
      withResource(casted) { casted =>
        withResource(input.isNan) { inputIsNan =>
          withResource(Scalar.fromNull(targetType)) { nullScalar =>
            inputIsNan.ifElse(nullScalar, casted)
          }
        }
      }
    }
  }

  def checkNFixDecimalBounds(
      input: ColumnView,
      to: DecimalType,
      ansiMode: Boolean): ColumnVector = {
    assert(input.getType.isDecimalType)
    withResource(DecimalUtil.outOfBounds(input, to)) { outOfBounds =>
      if (ansiMode) {
        withResource(outOfBounds.any()) { isAny =>
          if (isAny.isValid && isAny.getBoolean) {
            throw new IllegalStateException(GpuCast.INVALID_INPUT_MESSAGE)
          }
        }
        input.copyToColumnVector()
      } else {
        withResource(Scalar.fromNull(input.getType)) { nullVal =>
          outOfBounds.ifElse(nullVal, input)
        }
      }
    }
  }

  private def castDecimalToDecimal(
      input: ColumnView,
      from: DecimalType,
      to: DecimalType,
      ansiMode: Boolean): ColumnVector = {
    val toDType = DecimalUtil.createCudfDecimal(to.precision, to.scale)
    val fromDType = DecimalUtil.createCudfDecimal(from.precision, from.scale)

    val fromWholeNumPrecision = from.precision - from.scale
    val toWholeNumPrecision = to.precision - to.scale

    // Decimal numbers in general terms have two parts, a part before decimal (whole number)
    // and a part after decimal (fractional number)
    // If we are upcasting the whole number part there is no need to check for out of bound
    // values.
    val isWholeNumUpcast = fromWholeNumPrecision <= toWholeNumPrecision

    // When upcasting the scale (fractional number) part there is no need for rounding.
    val isScaleUpcast = from.scale <= to.scale

    if (toDType.equals(fromDType) && to.precision >= from.precision) {
      // This can happen in some cases when the scale does not change but the precision does. To
      // Spark they are different types, but CUDF sees them as the same, so no need to change
      // anything.
      // If the input is a ColumnVector already this will just inc the reference count
      input.copyToColumnVector()
    } else {
      // We have to round first to match what Spark is doing...
      val rounded = if (!isScaleUpcast) {
        // We have to round the data to the desired scale. Spark uses HALF_UP rounding in
        // this case so we need to also.

        // Rounding up can cause overflow, but if the input is in the proper range for Spark
        // the overflow will fit in the current CUDF type without the need to cast it.
        // Int.MinValue =                       -2147483648
        // DECIMAL32 min unscaled =              -999999999
        // DECIMAL32 min unscaled and rounded = -1000000000 (Which fits)
        // Long.MinValue =                      -9223372036854775808
        // DECIMAL64 min unscaled =              -999999999999999999
        // DECIMAL64 min unscaled and rounded = -1000000000000000000 (Which fits)
        // That means we don't need to cast it to a wider type first, we just need to be sure
        // that we do boundary checks, if we did need to round
        DecimalUtil.round(input, to.scale, cudf.RoundMode.HALF_UP)
      } else {
        input.copyToColumnVector()
      }

      val checked = withResource(rounded) { rounded =>
        if (!isWholeNumUpcast || !isScaleUpcast) {
          // We need to check for out of bound values.
          // The wholeNumberUpcast is obvious why we have to check, but we also have to check it
          // when we rounded, because rounding can add a digit to the effective precision.
          checkNFixDecimalBounds(rounded, to, ansiMode)
        } else {
          rounded.incRefCount()
        }
      }

      withResource(checked) { checked =>
        checked.castTo(toDType)
      }
    }
  }
}

/**
 * Casts using the GPU
 */
case class GpuCast(
    child: Expression,
    dataType: DataType,
    ansiMode: Boolean = false,
    timeZoneId: Option[String] = None,
    legacyCastToString: Boolean = false,
    stringToDateAnsiModeEnabled: Boolean = false)
  extends GpuUnaryExpression with TimeZoneAwareExpression with NullIntolerant {

  import GpuCast._

  override def toString: String = if (ansiMode) {
    s"ansi_cast($child as ${dataType.simpleString})"
  } else {
    s"cast($child as ${dataType.simpleString})"
  }

  override def checkInputDataTypes(): TypeCheckResult = {
    if (Cast.canCast(child.dataType, dataType)) {
      TypeCheckResult.TypeCheckSuccess
    } else {
      TypeCheckResult.TypeCheckFailure(
        s"cannot cast ${child.dataType.catalogString} to ${dataType.catalogString}")
    }
  }

  override def nullable: Boolean = Cast.forceNullable(child.dataType, dataType) || child.nullable

  override def withTimeZone(timeZoneId: String): TimeZoneAwareExpression =
    copy(timeZoneId = Option(timeZoneId))

  // When this cast involves TimeZone, it's only resolved if the timeZoneId is set;
  // Otherwise behave like Expression.resolved.
  override lazy val resolved: Boolean =
    childrenResolved && checkInputDataTypes().isSuccess && (!needsTimeZone || timeZoneId.isDefined)

  private[this] def needsTimeZone: Boolean = Cast.needsTimeZone(child.dataType, dataType)

  override def sql: String = dataType match {
    // HiveQL doesn't allow casting to complex types. For logical plans translated from HiveQL,
    // this type of casting can only be introduced by the analyzer, and can be omitted when
    // converting back to SQL query string.
    case _: ArrayType | _: MapType | _: StructType => child.sql
    case _ => s"CAST(${child.sql} AS ${dataType.sql})"
  }

  override def doColumnar(input: GpuColumnVector): ColumnVector =
    doCast(input.getBase, input.dataType(), dataType, ansiMode, legacyCastToString,
      stringToDateAnsiModeEnabled)

}<|MERGE_RESOLUTION|>--- conflicted
+++ resolved
@@ -108,27 +108,6 @@
         YearParseUtil.tagParseStringAsDate(conf, this)
       case (_: StringType, _: DateType) =>
         YearParseUtil.tagParseStringAsDate(conf, this)
-<<<<<<< HEAD
-=======
-      case (_: StringType, dt: DecimalType) =>
-        if (dt.precision > DType.DECIMAL64_MAX_PRECISION) {
-          willNotWorkOnGpu(s"string to decimal with a " +
-              s"precision > ${DType.DECIMAL64_MAX_PRECISION} is not supported yet")
-        }
-        if (!conf.isCastStringToDecimalEnabled) {
-          // FIXME: https://github.com/NVIDIA/spark-rapids/issues/2019
-          willNotWorkOnGpu("Currently string to decimal type on the GPU might produce " +
-            "results which slightly differed from the correct results when the string represents " +
-            "any number exceeding the max precision that CAST_STRING_TO_FLOAT can keep. For " +
-            "instance, the GPU returns 99999999999999987 when given the input string " +
-            "\"99999999999999999\". The cause of divergence is that we can not cast strings " +
-            "containing scientific notation to decimal directly. So, we have to cast strings " +
-            "to floats firstly. Then, cast floats to decimals. The first step may lead to " +
-            "precision loss. To enable this operation on the GPU, set " +
-            s" ${RapidsConf.ENABLE_CAST_STRING_TO_FLOAT} to true.")
-        }
-
->>>>>>> de6d4549
       case (structType: StructType, StringType) =>
         structType.foreach { field =>
           recursiveTagExprForGpuCheck(field.dataType, StringType, depth + 1)
@@ -1197,13 +1176,8 @@
       withResource(roundedDouble) { rounded =>
         // We rely on containerDecimal to perform preciser rounding. So, we have to take extra
         // space cost of container into consideration when we run bound check.
-<<<<<<< HEAD
-        val containerScaleBound = DType.DECIMAL64_MAX_PRECISION - (dt.scale + 1)
-        val bound = math.pow(10, (dt.precision - dt.scale).min(containerScaleBound))
-=======
         val containerScaleBound = DType.DECIMAL128_MAX_PRECISION - (dt.scale + 1)
         val bound = math.pow(10, (dt.precision - dt.scale) min containerScaleBound)
->>>>>>> de6d4549
         if (ansiMode) {
           assertValuesInRange(rounded,
             minValue = Scalar.fromDouble(-bound),
