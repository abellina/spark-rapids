/*
 * Copyright (c) 2019-2021, NVIDIA CORPORATION.
 *
 * Licensed under the Apache License, Version 2.0 (the "License");
 * you may not use this file except in compliance with the License.
 * You may obtain a copy of the License at
 *
 *     http://www.apache.org/licenses/LICENSE-2.0
 *
 * Unless required by applicable law or agreed to in writing, software
 * distributed under the License is distributed on an "AS IS" BASIS,
 * WITHOUT WARRANTIES OR CONDITIONS OF ANY KIND, either express or implied.
 * See the License for the specific language governing permissions and
 * limitations under the License.
 */

package com.nvidia.spark.rapids

import java.text.SimpleDateFormat
import java.time.DateTimeException

import scala.collection.mutable.ArrayBuffer

import ai.rapids.cudf.{BinaryOp, ColumnVector, ColumnView, DType, Scalar}
import com.nvidia.spark.rapids.RapidsPluginImplicits._

import org.apache.spark.sql.catalyst.analysis.TypeCheckResult
import org.apache.spark.sql.catalyst.expressions.{Cast, CastBase, Expression, NullIntolerant, TimeZoneAwareExpression}
import org.apache.spark.sql.internal.SQLConf
import org.apache.spark.sql.types._

/** Meta-data for cast and ansi_cast. */
class CastExprMeta[INPUT <: CastBase](
    cast: INPUT,
    ansiEnabled: Boolean,
    conf: RapidsConf,
    parent: Option[RapidsMeta[_, _, _]],
    rule: DataFromReplacementRule)
  extends UnaryExprMeta[INPUT](cast, conf, parent, rule) {

  val fromType = cast.child.dataType
  val toType = cast.dataType
  var legacyCastToString = ShimLoader.getSparkShims.getLegacyComplexTypeToString()

  override def tagExprForGpu(): Unit = recursiveTagExprForGpuCheck()

  private def recursiveTagExprForGpuCheck(
      fromDataType: DataType = fromType,
      toDataType: DataType = toType)
  : Unit = {
    if (!conf.isCastFloatToDecimalEnabled && toDataType.isInstanceOf[DecimalType] &&
      (fromDataType == DataTypes.FloatType || fromDataType == DataTypes.DoubleType)) {
      willNotWorkOnGpu("the GPU will use a different strategy from Java's BigDecimal to convert " +
        "floating point data types to decimals and this can produce results that slightly " +
        "differ from the default behavior in Spark.  To enable this operation on the GPU, set " +
        s"${RapidsConf.ENABLE_CAST_FLOAT_TO_DECIMAL} to true.")
    }
    if (!conf.isCastFloatToStringEnabled && toDataType == DataTypes.StringType &&
      (fromDataType == DataTypes.FloatType || fromDataType == DataTypes.DoubleType)) {
      willNotWorkOnGpu("the GPU will use different precision than Java's toString method when " +
        "converting floating point data types to strings and this can produce results that " +
        "differ from the default behavior in Spark.  To enable this operation on the GPU, set" +
        s" ${RapidsConf.ENABLE_CAST_FLOAT_TO_STRING} to true.")
    }
    if (!conf.isCastStringToFloatEnabled && cast.child.dataType == DataTypes.StringType &&
      Seq(DataTypes.FloatType, DataTypes.DoubleType).contains(cast.dataType)) {
      willNotWorkOnGpu("Currently hex values aren't supported on the GPU. Also note " +
        "that casting from string to float types on the GPU returns incorrect results when the " +
        "string represents any number \"1.7976931348623158E308\" <= x < " +
        "\"1.7976931348623159E308\" and \"-1.7976931348623159E308\" < x <= " +
        "\"-1.7976931348623158E308\" in both these cases the GPU returns Double.MaxValue while " +
        "CPU returns \"+Infinity\" and \"-Infinity\" respectively. To enable this operation on " +
        "the GPU, set" + s" ${RapidsConf.ENABLE_CAST_STRING_TO_FLOAT} to true.")
    }
    if (!conf.isCastStringToTimestampEnabled && fromDataType == DataTypes.StringType
      && toDataType == DataTypes.TimestampType) {
      willNotWorkOnGpu("the GPU only supports a subset of formats " +
        "when casting strings to timestamps. Refer to the CAST documentation " +
        "for more details. To enable this operation on the GPU, set" +
        s" ${RapidsConf.ENABLE_CAST_STRING_TO_TIMESTAMP} to true.")
    }
    // FIXME: https://github.com/NVIDIA/spark-rapids/issues/2019
    if (!conf.isCastStringToDecimalEnabled && cast.child.dataType == DataTypes.StringType &&
        cast.dataType.isInstanceOf[DecimalType]) {
      willNotWorkOnGpu("Currently string to decimal type on the GPU might produce results which " +
        "slightly differed from the correct results when the string represents any number " +
        "exceeding the max precision that CAST_STRING_TO_FLOAT can keep. For instance, the GPU " +
        "returns 99999999999999987 given input string \"99999999999999999\". The cause of " +
        "divergence is that we can not cast strings containing scientific notation to decimal " +
        "directly. So, we have to cast strings to floats firstly. Then, cast floats to decimals. " +
        "The first step may lead to precision loss. To enable this operation on the GPU, set " +
        s" ${RapidsConf.ENABLE_CAST_STRING_TO_FLOAT} to true.")
    }
    if (fromDataType.isInstanceOf[StructType]) {
      val checks = rule.getChecks.get.asInstanceOf[CastChecks]
      fromDataType.asInstanceOf[StructType].foreach{field =>
        recursiveTagExprForGpuCheck(field.dataType)
        if (toDataType == StringType) {
          if (!checks.gpuCanCast(field.dataType, toDataType)) {
            willNotWorkOnGpu(s"Unsupported type ${field.dataType} found in Struct column. " +
              s"Casting ${field.dataType} to ${toDataType} not currently supported. Refer to " +
              "CAST documentation for more details.")
          }
        }
      }
    }

    (fromDataType, toDataType) match {
      case (
        ArrayType(nestedFrom@(
          FloatType |
          DoubleType |
          IntegerType |
          ArrayType(_, _)), _),
        ArrayType(nestedTo@(
          FloatType |
          DoubleType |
          IntegerType |
          ArrayType(_, _)), _)) => recursiveTagExprForGpuCheck(nestedFrom, nestedTo)

      case (nestedFrom@ArrayType(_, _), nestedTo@ArrayType(_, _)) =>
        willNotWorkOnGpu(s"casting from $nestedFrom to $nestedTo is not supported")

      case _ => ()
    }
  }

  def buildTagMessage(entry: ConfEntry[_]): String = {
    s"${entry.doc}. To enable this operation on the GPU, set ${entry.key} to true."
  }

  override def convertToGpu(child: Expression): GpuExpression =
    GpuCast(child, toType, ansiEnabled, cast.timeZoneId, legacyCastToString)
}

object GpuCast {

  private val DATE_REGEX_YYYY_MM_DD = "\\A\\d{4}\\-\\d{2}\\-\\d{2}([ T](:?[\\r\\n]|.)*)?\\Z"

  private val TIMESTAMP_REGEX_YYYY_MM = "\\A\\d{4}\\-\\d{2}[ ]?\\Z"
  private val TIMESTAMP_REGEX_YYYY_MM_DD = "\\A\\d{4}\\-\\d{2}\\-\\d{2}[ ]?\\Z"
  private val TIMESTAMP_REGEX_NO_DATE = "\\A[T]?(\\d{2}:\\d{2}:\\d{2}\\.\\d{6}Z)\\Z"

  /**
   * The length of a timestamp with 6 digits for microseconds followed by 'Z', such
   * as "2020-01-01T12:34:56.123456Z".
   */
  private val FULL_TIMESTAMP_LENGTH = 27

  /**
   * Regex to match timestamps with or without trailing zeros.
   */
  private val TIMESTAMP_TRUNCATE_REGEX = "^([0-9]{4}-[0-9]{2}-[0-9]{2} " +
    "[0-9]{2}:[0-9]{2}:[0-9]{2})" +
    "(.[1-9]*(?:0)?[1-9]+)?(.0*[1-9]+)?(?:.0*)?$"

  val INVALID_INPUT_MESSAGE = "Column contains at least one value that is not in the " +
    "required range"

  val INVALID_FLOAT_CAST_MSG = "At least one value is either null or is an invalid number"
<<<<<<< HEAD
=======

  /**
   * Sanitization step for CAST string to date. Inserts a single zero before any
   * single digit month or day.
   */
  def sanitizeStringToDate(input: ColumnVector): ColumnVector = {
    val rules = Seq(
      // replace yyyy-m with yyyy-mm
      RegexReplace(raw"(\A\d{4})-(\d{1})(-|\Z)", raw"\1-0\2\3"),
      // replace yyyy-mm-d with yyyy-mm-dd
      RegexReplace(raw"(\A\d{4}-\d{2})-(\d{1})([ T]|\Z)", raw"\1-0\2\3")
    )
    rules.foldLeft(input.incRefCount())((cv, rule) => withResource(cv) { _ =>
      cv.stringReplaceWithBackrefs(rule.search, rule.replace)
    })
  }

  def sanitizeStringToFloat(input: ColumnVector, ansiEnabled: Boolean): ColumnVector = {

    // This regex gets applied after the transformation to normalize use of Inf and is
    // just strict enough to filter out known edge cases that would result in incorrect
    // values. We further filter out invalid values using the cuDF isFloat method.
    val VALID_FLOAT_REGEX =
      "^" +                         // start of line
      "[+\\-]?" +                   // optional + or - at start of string
      "(" +
        "(" +
          "(" +
            "([0-9]+)|" +           // digits, OR
            "([0-9]*\\.[0-9]+)|" +  // decimal with optional leading and mandatory trailing, OR
            "([0-9]+\\.[0-9]*)" +   // decimal with mandatory leading and optional trailing
          ")" +
          "([eE][+\\-]?[0-9]+)?" +  // exponent
          "[fFdD]?" +               // floating-point designator
        ")" +
        "|Inf" +                    // Infinity
        "|[nN][aA][nN]" +           // NaN
      ")" +
      "$"                           // end of line

    withResource(input.lstrip()) { stripped =>
      withResource(GpuScalar.from(null, DataTypes.StringType)) { nullString =>
        // filter out strings containing breaking whitespace
        val withoutWhitespace = withResource(ColumnVector.fromStrings("\r", "\n")) {
            verticalWhitespace =>
          withResource(stripped.contains(verticalWhitespace)) {
            _.ifElse(nullString, stripped)
          }
        }
        // replace all possible versions of "Inf" and "Infinity" with "Inf"
        val inf = withResource(withoutWhitespace) { _ =>
            withoutWhitespace.stringReplaceWithBackrefs(
          "(?:[iI][nN][fF])" + "(?:[iI][nN][iI][tT][yY])?", "Inf")
        }
        // replace "+Inf" with "Inf" because cuDF only supports "Inf" and "-Inf"
        val infWithoutPlus = withResource(inf) { _ =>
          withResource(GpuScalar.from("+Inf", DataTypes.StringType)) { search =>
            withResource(GpuScalar.from("Inf", DataTypes.StringType)) { replace =>
              inf.stringReplace(search, replace)
            }
          }
        }
        // filter out any strings that are not valid floating point numbers according
        // to the regex pattern
        val floatOrNull = withResource(infWithoutPlus) { _ =>
          withResource(infWithoutPlus.matchesRe(VALID_FLOAT_REGEX)) { isFloat =>
            if (ansiEnabled) {
              withResource(isFloat.all()) { allMatch =>
                // Check that all non-null values are valid floats.
                if (allMatch.isValid && !allMatch.getBoolean) {
                  throw new NumberFormatException(GpuCast.INVALID_FLOAT_CAST_MSG)
                }
                infWithoutPlus.incRefCount()
              }
            } else {
              isFloat.ifElse(infWithoutPlus, nullString)
            }
          }
        }
        // strip floating-point designator 'f' or 'd' but don't strip the 'f' from 'Inf'
        withResource(floatOrNull) {
          _.stringReplaceWithBackrefs("([^n])[fFdD]$", "\\1")
        }
      }
    }
  }

  def sanitizeStringToIntegralType(input: ColumnVector, ansiEnabled: Boolean): ColumnVector = {
    // Convert any strings containing whitespace to null values. The input is assumed to already
    // have been stripped of leading and trailing whitespace
    val sanitized = withResource(input.containsRe("\\s")) { hasWhitespace =>
      withResource(hasWhitespace.any()) { any =>
        if (any.getBoolean) {
          if (ansiEnabled) {
            throw new NumberFormatException(GpuCast.INVALID_INPUT_MESSAGE)
          } else {
            withResource(GpuScalar.from(null, DataTypes.StringType)) { nullVal =>
              hasWhitespace.ifElse(nullVal, input)
            }
          }
        } else {
          input.incRefCount()
        }
      }
    }

    if (ansiEnabled) {
      // ansi mode only supports simple integers, so no exponents or decimal places
      val regex = "^[+\\-]?[0-9]+$"
      withResource(sanitized.matchesRe(regex)) { isInt =>
        withResource(isInt.all()) { allInts =>
          // Check that all non-null values are valid integers.
          if (allInts.isValid && !allInts.getBoolean) {
            throw new NumberFormatException(GpuCast.INVALID_INPUT_MESSAGE)
          }
        }
        sanitized
      }
    } else {
      // truncate strings that represent decimals, so that we just look at the string before the dot
      withResource(sanitized) { _ =>
        withResource(Scalar.fromString(".")) { dot =>
          withResource(sanitized.stringContains(dot)) { hasDot =>
            // only do the decimal sanitization if any strings do contain dot
            withResource(hasDot.any(DType.BOOL8)) { anyDot =>
              if (anyDot.getBoolean) {
                // Special handling for strings that have no numeric value before the dot, such
                // as "." and ".1" because extractsRe returns null for the capture group
                // for these values and it also returns null for invalid inputs so we need this
                // explicit check
                withResource(sanitized.matchesRe("^[+\\-]?\\.[0-9]*$")) { startsWithDot =>
                  withResource(sanitized.extractRe("^([+\\-]?[0-9]*)\\.[0-9]*$")) { table =>
                    withResource(Scalar.fromString("0")) { zero =>
                      withResource(startsWithDot.ifElse(zero, table.getColumn(0))) {
                        decimal => hasDot.ifElse(decimal, sanitized)
                      }
                    }
                  }
                }
              } else {
                sanitized.incRefCount()
              }
            }
          }
        }
      }
    }
  }
>>>>>>> e0fda107
}

/**
 * Casts using the GPU
 */
case class GpuCast(
    child: Expression,
    dataType: DataType,
    ansiMode: Boolean = false,
    timeZoneId: Option[String] = None,
    legacyCastToString: Boolean = false)
  extends GpuUnaryExpression with TimeZoneAwareExpression with NullIntolerant {

  import GpuCast._

  override def toString: String = if (ansiMode) {
    s"ansi_cast($child as ${dataType.simpleString})"
  } else {
    s"cast($child as ${dataType.simpleString})"
  }

  override def checkInputDataTypes(): TypeCheckResult = {
    if (Cast.canCast(child.dataType, dataType)) {
      TypeCheckResult.TypeCheckSuccess
    } else {
      TypeCheckResult.TypeCheckFailure(
        s"cannot cast ${child.dataType.catalogString} to ${dataType.catalogString}")
    }
  }

  override def nullable: Boolean = Cast.forceNullable(child.dataType, dataType) || child.nullable

  override def withTimeZone(timeZoneId: String): TimeZoneAwareExpression =
    copy(timeZoneId = Option(timeZoneId))

  /**
   * Under certain conditions during hash partitioning, Spark will attempt to replace casts
   * with semantically equivalent expressions. This method is overridden to prevent Spark
   * from substituting non-GPU expressions.
   */
  override def semanticEquals(other: Expression): Boolean = other match {
    case g: GpuExpression =>
      if (this == g) {
        true
      } else {
        super.semanticEquals(g)
      }
    case _ => false
  }

  // When this cast involves TimeZone, it's only resolved if the timeZoneId is set;
  // Otherwise behave like Expression.resolved.
  override lazy val resolved: Boolean =
    childrenResolved && checkInputDataTypes().isSuccess && (!needsTimeZone || timeZoneId.isDefined)

  private[this] def needsTimeZone: Boolean = Cast.needsTimeZone(child.dataType, dataType)

  override def sql: String = dataType match {
    // HiveQL doesn't allow casting to complex types. For logical plans translated from HiveQL,
    // this type of casting can only be introduced by the analyzer, and can be omitted when
    // converting back to SQL query string.
    case _: ArrayType | _: MapType | _: StructType => child.sql
    case _ => s"CAST(${child.sql} AS ${dataType.sql})"
  }

  override def doColumnar(input: GpuColumnVector): ColumnVector = {
    (input.dataType(), dataType) match {
      // Filter out casts to Decimal that utilize the ColumnVector to avoid a copy
      case (ShortType | IntegerType | LongType, dt: DecimalType) =>
        castIntegralsToDecimal(input.getBase, dt)

      case (FloatType | DoubleType, dt: DecimalType) =>
        castFloatsToDecimal(input.getBase, dt)

      case (from: DecimalType, to: DecimalType) =>
        castDecimalToDecimal(input.getBase, from, to)

      case _ =>
        recursiveDoColumnar(input.getBase, input.dataType())
    }
  }

  private def recursiveDoColumnar(
      input: ColumnView,
      fromDataType: DataType,
      toDataType: DataType = dataType)
  : ColumnVector = {
    (fromDataType, toDataType) match {
      case (NullType, to) =>
        GpuColumnVector.columnVectorFromNull(input.getRowCount.toInt, to)
      case (DateType, BooleanType | _: NumericType) =>
        // casts from date type to numerics are always null
        GpuColumnVector.columnVectorFromNull(input.getRowCount.toInt, toDataType)
      case (DateType, StringType) =>
        input.asStrings("%Y-%m-%d")
      case (TimestampType, FloatType | DoubleType) =>
        withResource(input.castTo(DType.INT64)) { asLongs =>
          withResource(Scalar.fromDouble(1000000)) { microsPerSec =>
            // Use trueDiv to ensure cast to double before division for full precision
            asLongs.trueDiv(microsPerSec, GpuColumnVector.getNonNestedRapidsType(toDataType))
          }
        }
      case (TimestampType, ByteType | ShortType | IntegerType) =>
        // normally we would just do a floordiv here, but cudf downcasts the operands to
        // the output type before the divide.  https://github.com/rapidsai/cudf/issues/2574
        withResource(input.castTo(DType.INT64)) { asLongs =>
          withResource(Scalar.fromInt(1000000)) { microsPerSec =>
            withResource(asLongs.floorDiv(microsPerSec, DType.INT64)) { cv =>
              if (ansiMode) {
                toDataType match {
                  case IntegerType =>
                    assertValuesInRange(cv, Scalar.fromInt(Int.MinValue),
                      Scalar.fromInt(Int.MaxValue))
                  case ShortType =>
                    assertValuesInRange(cv, Scalar.fromShort(Short.MinValue),
                      Scalar.fromShort(Short.MaxValue))
                  case ByteType =>
                    assertValuesInRange(cv, Scalar.fromByte(Byte.MinValue),
                      Scalar.fromByte(Byte.MaxValue))
                }
              }
              cv.castTo(GpuColumnVector.getNonNestedRapidsType(toDataType))
            }
          }
        }
      case (TimestampType, _: LongType) =>
        withResource(input.castTo(DType.INT64)) { asLongs =>
          withResource(Scalar.fromInt(1000000)) { microsPerSec =>
            asLongs.floorDiv(microsPerSec, GpuColumnVector.getNonNestedRapidsType(toDataType))
          }
        }
      case (TimestampType, StringType) =>
        castTimestampToString(input)
      case (StructType(fields), StringType) =>
        castStructToString(input, fields)

      // ansi cast from larger-than-integer integral types, to integer
      case (LongType, IntegerType) if ansiMode =>
        assertValuesInRange(input, Scalar.fromInt(Int.MinValue),
          Scalar.fromInt(Int.MaxValue))
        input.castTo(GpuColumnVector.getNonNestedRapidsType(toDataType))

      // ansi cast from larger-than-short integral types, to short
      case (LongType | IntegerType, ShortType) if ansiMode =>
        assertValuesInRange(input, Scalar.fromShort(Short.MinValue),
          Scalar.fromShort(Short.MaxValue))
        input.castTo(GpuColumnVector.getNonNestedRapidsType(toDataType))

      // ansi cast from larger-than-byte integral types, to byte
      case (LongType | IntegerType | ShortType, ByteType) if ansiMode =>
        assertValuesInRange(input, Scalar.fromByte(Byte.MinValue),
          Scalar.fromByte(Byte.MaxValue))
        input.castTo(GpuColumnVector.getNonNestedRapidsType(toDataType))

      // ansi cast from floating-point types, to byte
      case (FloatType | DoubleType, ByteType) if ansiMode =>
        assertValuesInRange(input, Scalar.fromByte(Byte.MinValue),
          Scalar.fromByte(Byte.MaxValue))
        input.castTo(GpuColumnVector.getNonNestedRapidsType(toDataType))

      // ansi cast from floating-point types, to short
      case (FloatType | DoubleType, ShortType) if ansiMode =>
        assertValuesInRange(input, Scalar.fromShort(Short.MinValue),
          Scalar.fromShort(Short.MaxValue))
        input.castTo(GpuColumnVector.getNonNestedRapidsType(toDataType))

      // ansi cast from floating-point types, to integer
      case (FloatType | DoubleType, IntegerType) if ansiMode =>
        assertValuesInRange(input, Scalar.fromInt(Int.MinValue),
          Scalar.fromInt(Int.MaxValue))
        input.castTo(GpuColumnVector.getNonNestedRapidsType(toDataType))

      // ansi cast from floating-point types, to long
      case (FloatType | DoubleType, LongType) if ansiMode =>
        assertValuesInRange(input, Scalar.fromLong(Long.MinValue),
          Scalar.fromLong(Long.MaxValue))
        input.castTo(GpuColumnVector.getNonNestedRapidsType(toDataType))

      case (FloatType | DoubleType, TimestampType) =>
        // Spark casting to timestamp from double assumes value is in microseconds
        withResource(Scalar.fromInt(1000000)) { microsPerSec =>
          withResource(input.nansToNulls()) { inputWithNansToNull =>
            withResource(FloatUtils.infinityToNulls(inputWithNansToNull)) {
              inputWithoutNanAndInfinity =>
                if (fromDataType == FloatType &&
                  ShimLoader.getSparkShims.hasCastFloatTimestampUpcast) {
                  withResource(inputWithoutNanAndInfinity.castTo(DType.FLOAT64)) { doubles =>
                    withResource(doubles.mul(microsPerSec, DType.INT64)) {
                      inputTimesMicrosCv =>
                        inputTimesMicrosCv.castTo(DType.TIMESTAMP_MICROSECONDS)
                    }
                  }
                } else {
                  withResource(inputWithoutNanAndInfinity.mul(microsPerSec, DType.INT64)) {
                    inputTimesMicrosCv =>
                      inputTimesMicrosCv.castTo(DType.TIMESTAMP_MICROSECONDS)
                  }
                }
            }
          }
        }
      case (BooleanType, TimestampType) =>
        // cudf requires casting to a long first.
        withResource(input.castTo(DType.INT64)) { longs =>
          longs.castTo(GpuColumnVector.getNonNestedRapidsType(toDataType))
        }
      case (BooleanType | ByteType | ShortType | IntegerType, TimestampType) =>
        // cudf requires casting to a long first
        withResource(input.castTo(DType.INT64)) { longs =>
          withResource(longs.castTo(DType.TIMESTAMP_SECONDS)) { timestampSecs =>
            timestampSecs.castTo(GpuColumnVector.getNonNestedRapidsType(toDataType))
          }
        }
      case (_: NumericType, TimestampType) =>
        // Spark casting to timestamp assumes value is in seconds, but timestamps
        // are tracked in microseconds.
        withResource(input.castTo(DType.TIMESTAMP_SECONDS)) { timestampSecs =>
          timestampSecs.castTo(GpuColumnVector.getNonNestedRapidsType(toDataType))
        }
      case (FloatType, LongType) | (DoubleType, IntegerType | LongType) =>
        // Float.NaN => Int is casted to a zero but float.NaN => Long returns a small negative
        // number Double.NaN => Int | Long, returns a small negative number so Nans have to be
        // converted to zero first
        withResource(FloatUtils.nanToZero(input)) { inputWithNansToZero =>
          inputWithNansToZero.castTo(GpuColumnVector.getNonNestedRapidsType(toDataType))
        }
      case (FloatType | DoubleType, StringType) =>
        castFloatingTypeToString(input)
      case (StringType, BooleanType | ByteType | ShortType | IntegerType | LongType | FloatType
                        | DoubleType | DateType | TimestampType) =>
        withResource(input.strip()) { trimmed =>
          toDataType match {
            case BooleanType =>
              castStringToBool(trimmed, ansiMode)
            case DateType =>
              castStringToDate(trimmed)
            case TimestampType =>
              castStringToTimestamp(trimmed)
            case FloatType | DoubleType =>
              castStringToFloats(trimmed, ansiMode,
                GpuColumnVector.getNonNestedRapidsType(toDataType))
            case ByteType | ShortType | IntegerType | LongType =>
              castStringToInts(trimmed, ansiMode,
                GpuColumnVector.getNonNestedRapidsType(toDataType))
          }
        }
      case (StringType, dt: DecimalType) =>
        // To apply HALF_UP rounding strategy during casting to decimal, we firstly cast
        // string to fp64. Then, cast fp64 to target decimal type to enforce HALF_UP rounding.
        withResource(input.strip()) { trimmed =>
          withResource(castStringToFloats(trimmed, ansiMode, DType.FLOAT64)) { fp =>
            castFloatsToDecimal(fp, dt)
          }
        }

      case (ShortType | IntegerType | LongType | ByteType | StringType, BinaryType) =>
        input.asByteList(true)

      case (ShortType | IntegerType | LongType, dt: DecimalType) =>
        withResource(input.copyToColumnVector()) { inputVector =>
          castIntegralsToDecimal(inputVector, dt)
        }

      case (FloatType | DoubleType, dt: DecimalType) =>
        withResource(input.copyToColumnVector()) { inputVector =>
          castFloatsToDecimal(inputVector, dt)
        }

      case (from: DecimalType, to: DecimalType) =>
        castDecimalToDecimal(input.copyToColumnVector(), from, to)

      case (_: DecimalType, StringType) =>
        input.castTo(DType.STRING)

      case (
        ArrayType(nestedFrom@(
          FloatType |
          DoubleType |
          IntegerType |
          ArrayType(_, _)), _),
        ArrayType(nestedTo@(
          FloatType |
          DoubleType |
          IntegerType |
          ArrayType(_, _)), _)) => {

        withResource(input.getChildColumnView(0))(childView =>
          withResource(recursiveDoColumnar(childView, nestedFrom, nestedTo))(childColumnVector =>
            withResource(input.replaceListChild(childColumnVector))(_.copyToColumnVector())))
      }

      case _ =>
        input.castTo(GpuColumnVector.getNonNestedRapidsType(toDataType))
    }
  }

  /**
   * Asserts that all values in a column are within the specific range.
   *
   * @param values ColumnVector to be performed with range check
   * @param minValue Named parameter for function to create Scalar representing range minimum value
   * @param maxValue Named parameter for function to create Scalar representing range maximum value
   * @param inclusiveMin Whether the min value is included in the valid range or not
   * @param inclusiveMax Whether the max value is included in the valid range or not
   * @throws IllegalStateException if any values in the column are not within the specified range
   */
  private def assertValuesInRange(values: ColumnView,
    minValue: => Scalar,
    maxValue: => Scalar,
    inclusiveMin: Boolean = true,
    inclusiveMax: Boolean = true): Unit = {

    def throwIfAny(cv: ColumnView): Unit = {
      withResource(cv) { cv =>
        withResource(cv.any()) { isAny =>
          if (isAny.getBoolean) {
            throw new IllegalStateException(GpuCast.INVALID_INPUT_MESSAGE)
          }
        }
      }
    }

    withResource(minValue) { minValue =>
      throwIfAny(if (inclusiveMin) {
        values.lessThan(minValue)
      } else {
        values.lessOrEqualTo(minValue)
      })
    }

    withResource(maxValue) { maxValue =>
      throwIfAny(if (inclusiveMax) {
        values.greaterThan(maxValue)
      } else {
        values.greaterOrEqualTo(maxValue)
      })
    }
  }

  /**
   * Detects outlier values of a column given with specific range, and replaces them with
   * a inputted substitution value.
   *
   * @param values ColumnVector to be performed with range check
   * @param minValue Named parameter for function to create Scalar representing range minimum value
   * @param maxValue Named parameter for function to create Scalar representing range maximum value
   * @param replaceValue Named parameter for function to create scalar to substitute outlier value
   * @param inclusiveMin Whether the min value is included in the valid range or not
   * @param inclusiveMax Whether the max value is included in the valid range or not
   */
  private def replaceOutOfRangeValues(values: ColumnVector,
    minValue: => Scalar,
    maxValue: => Scalar,
    replaceValue: => Scalar,
    inclusiveMin: Boolean = true,
    inclusiveMax: Boolean = true): ColumnVector = {

    withResource(minValue) { minValue =>
      withResource(maxValue) { maxValue =>
        val minPredicate = if (inclusiveMin) {
          values.lessThan(minValue)
        } else {
          values.lessOrEqualTo(minValue)
        }
        withResource(minPredicate) { minPredicate =>
          val maxPredicate = if (inclusiveMax) {
            values.greaterThan(maxValue)
          } else {
            values.greaterOrEqualTo(maxValue)
          }
          withResource(maxPredicate) { maxPredicate =>
            withResource(maxPredicate.or(minPredicate)) { rangePredicate =>
              withResource(replaceValue) { nullScalar =>
                rangePredicate.ifElse(nullScalar, values)
              }
            }
          }
        }
      }
    }
  }

  private def castTimestampToString(input: ColumnView): ColumnVector = {
    withResource(input.castTo(DType.TIMESTAMP_MICROSECONDS)) { micros =>
      withResource(micros.asStrings("%Y-%m-%d %H:%M:%S.%6f")) { cv =>
        cv.stringReplaceWithBackrefs(GpuCast.TIMESTAMP_TRUNCATE_REGEX, "\\1\\2\\3")
      }
    }
  }

  private def castStructToString(input: ColumnView,
    inputSchema: Array[StructField]): ColumnVector = {

    val (leftStr, rightStr) = if (legacyCastToString) ("[", "]") else ("{", "}")
    val emptyStr = ""
    val nullStr = if (legacyCastToString) "" else "null"
    val separatorStr = if (legacyCastToString) "," else ", "
    val spaceStr = " "
    val numRows = input.getRowCount.toInt
    val numInputColumns = input.getNumChildren

    def doCastStructToString(
      emptyScalar: Scalar,
      nullScalar: Scalar,
      sepColumn: ColumnVector,
      spaceColumn: ColumnVector,
      leftColumn: ColumnVector,
      rightColumn: ColumnVector) = {
      withResource(ArrayBuffer.empty[ColumnVector]) { columns =>
        // legacy: [firstCol
        //   3.1+: {firstCol
        columns += leftColumn.incRefCount()
        withResource(input.getChildColumnView(0)) { firstColumnView =>
          columns += recursiveDoColumnar(firstColumnView, inputSchema.head.dataType)
        }
        for (nonFirstIndex <- 1 until numInputColumns) {
          withResource(input.getChildColumnView(nonFirstIndex)) { nonFirstColumnView =>
            // legacy: ","
            //   3.1+: ", "
            columns += sepColumn.incRefCount()
            val nonFirstColumn = recursiveDoColumnar(nonFirstColumnView,
              inputSchema(nonFirstIndex).dataType)
            if (legacyCastToString) {
              // " " if non-null
              columns += spaceColumn.mergeAndSetValidity(BinaryOp.BITWISE_AND, nonFirstColumnView)
            }
            columns += nonFirstColumn
          }
        }

        columns += rightColumn.incRefCount()
        withResource(ColumnVector.stringConcatenate(emptyScalar, nullScalar, columns.toArray))(
          _.mergeAndSetValidity(BinaryOp.BITWISE_AND, input) // original whole row is null
        )
      }
    }

    withResource(
      Seq(emptyStr, nullStr, separatorStr, spaceStr, leftStr, rightStr)
        .safeMap(Scalar.fromString _)
    ) { case Seq(emptyScalar, nullScalar, columnScalars@_*) =>

      withResource(
        columnScalars.safeMap(s => ColumnVector.fromScalar(s, numRows))
      ) { case Seq(sepColumn, spaceColumn, leftColumn, rightColumn) =>

        doCastStructToString(emptyScalar, nullScalar, sepColumn,
          spaceColumn, leftColumn, rightColumn)
      }
    }
  }

  private def castFloatingTypeToString(input: ColumnView): ColumnVector = {
    withResource(input.castTo(DType.STRING)) { cudfCast =>

      // replace "e+" with "E"
      val replaceExponent = withResource(Scalar.fromString("e+")) { cudfExponent =>
        withResource(Scalar.fromString("E")) { sparkExponent =>
          cudfCast.stringReplace(cudfExponent, sparkExponent)
        }
      }

      // replace "Inf" with "Infinity"
      withResource(replaceExponent) { replaceExponent =>
        withResource(Scalar.fromString("Inf")) { cudfInf =>
          withResource(Scalar.fromString("Infinity")) { sparkInfinity =>
            replaceExponent.stringReplace(cudfInf, sparkInfinity)
          }
        }
      }
    }
  }

  private def castStringToBool(input: ColumnVector, ansiEnabled: Boolean): ColumnVector = {
    val trueStrings = Seq("t", "true", "y", "yes", "1")
    val falseStrings = Seq("f", "false", "n", "no", "0")
    val boolStrings = trueStrings ++ falseStrings

    // determine which values are valid bool strings
    withResource(ColumnVector.fromStrings(boolStrings: _*)) { boolStrings =>
<<<<<<< HEAD
      withResource(input.contains(boolStrings)) { validBools =>
        // in ansi mode, fail if any values are not valid bool strings
        if (ansiEnabled) {
          withResource(validBools.all()) { isAllBool =>
            if (!isAllBool.getBoolean) {
              throw new IllegalStateException(GpuCast.INVALID_INPUT_MESSAGE)
=======
      withResource(input.strip()) { stripped =>
        withResource(stripped.lower()) { lower =>
          withResource(lower.contains(boolStrings)) { validBools =>
            // in ansi mode, fail if any values are not valid bool strings
            if (ansiEnabled) {
              withResource(validBools.all()) { isAllBool =>
                if (isAllBool.isValid && !isAllBool.getBoolean) {
                  throw new IllegalStateException(GpuCast.INVALID_INPUT_MESSAGE)
                }
              }
>>>>>>> e0fda107
            }
          }
        }
        // replace non-boolean values with null
        withResource(Scalar.fromNull(DType.STRING)) { nullString =>
          withResource(validBools.ifElse(input, nullString)) { sanitizedInput =>
            // return true, false, or null, as appropriate
            withResource(ColumnVector.fromStrings(trueStrings: _*)) { cvTrue =>
              sanitizedInput.contains(cvTrue)
            }
          }
        }
      }
    }
  }

  def castStringToInts(
      input: ColumnVector,
      ansiEnabled: Boolean,
      dType: DType): ColumnVector = {
    val cleaned = if (!ansiEnabled) {
      // TODO would be great to get rid of this regex, but the overflow checks don't work
      //  on the more lenient pattern.
      // To avoid doing the expensive regex all the time, we will first check to see if we need
      // to do it. The only time we do need to do it is when we have a '.' in any of the strings.
      val data = input.getData
      val hasDot = if (data != null) {
        withResource(
          ColumnView.fromDeviceBuffer(data, 0, DType.INT8, data.getLength.toInt)) { childData =>
          withResource(GpuScalar.from('.'.toByte, ByteType)) { dot =>
            childData.contains(dot)
          }
        }
      } else {
        false
      }

      if (hasDot) {
        withResource(input.extractRe("^([+\\-]?[0-9]+)(?:\\.[0-9]*)?$")) { table =>
          table.getColumn(0).incRefCount()
        }
      } else {
        input.incRefCount()
      }
    } else {
      input.incRefCount()
    }
    withResource(cleaned) { cleaned =>
      withResource(cleaned.isInteger(dType)) { isInt =>
        if (ansiEnabled) {
          withResource(isInt.all()) { allInts =>
<<<<<<< HEAD
            if (!allInts.getBoolean) {
              throw new NumberFormatException(GpuCast.INVALID_INPUT_MESSAGE)
=======
            // Check that all non-null values are valid integers.
            if (allInts.isValid && !allInts.getBoolean) {
              throw new IllegalStateException(GpuCast.INVALID_INPUT_MESSAGE)
>>>>>>> e0fda107
            }
          }
          cleaned.castTo(dType)
        } else {
          withResource(cleaned.castTo(dType)) { parsedInt =>
            withResource(GpuScalar.from(null, dataType)) { nullVal =>
              isInt.ifElse(parsedInt, nullVal)
            }
          }
        }
      }
    }
  }

  def castStringToFloats(
      input: ColumnVector,
      ansiEnabled: Boolean,
      dType: DType): ColumnVector = {

    // 1. convert the different infinities to "Inf"/"-Inf" which is the only variation cudf
    // understands
    // 2. identify the nans
    // 3. identify the floats. "nan", "null" and letters are not considered floats
    // 4. if ansi is enabled we want to throw and exception if the string is neither float nor nan
    // 5. convert everything thats not floats to null
    // 6. set the indices where we originally had nans to Float.NaN
    //
    // NOTE Limitation: "1.7976931348623159E308" and "-1.7976931348623159E308" are not considered
    // Inf even though Spark does

    val NAN_REGEX = "^[nN][aA][nN]$"

    withResource(GpuCast.sanitizeStringToFloat(input, ansiEnabled)) { sanitized =>
      //Now identify the different variations of nans
      withResource(sanitized.matchesRe(NAN_REGEX)) { isNan =>
        // now check if the values are floats
        withResource(sanitized.isFloat) { isFloat =>
          if (ansiEnabled) {
            withResource(isNan.or(isFloat)) { nanOrFloat =>
              withResource(nanOrFloat.all()) { allNanOrFloat =>
                // Check that all non-null values are valid floats or NaN.
                if (allNanOrFloat.isValid && !allNanOrFloat.getBoolean) {
                  throw new NumberFormatException(GpuCast.INVALID_FLOAT_CAST_MSG)
                }
              }
            }
          }
          withResource(sanitized.castTo(dType)) { casted =>
            withResource(Scalar.fromNull(dType)) { nulls =>
              withResource(isFloat.ifElse(casted, nulls)) { floatsOnly =>
                withResource(FloatUtils.getNanScalar(dType)) { nan =>
                  isNan.ifElse(nan, floatsOnly)
                }
              }
            }
          }
        }
      }
    }
  }

  /**
   * Replace special date strings such as "now" with timestampDays. This method does not
   * close the `input` ColumnVector.
   */
  def specialDateOr(
      input: ColumnVector,
      special: String,
      value: Int,
      orColumnVector: ColumnVector): ColumnVector = {

    withResource(orColumnVector) { other =>
      withResource(Scalar.fromString(special)) { str =>
        withResource(input.equalTo(str)) { isStr =>
          withResource(Scalar.timestampDaysFromInt(value)) { date =>
            isStr.ifElse(date, other)
          }
        }
      }
    }
  }

  /**
   * Parse dates that match the provided length and format. This method does not
   * close the `input` ColumnVector.
   *
   * @param input Input ColumnVector
   * @param len The string length to match against
   * @param cudfFormat The cuDF timestamp format to match against
   * @return ColumnVector containing timestamps for input entries that match both
   *         the length and format, and null for other entries
   */
  def convertFixedLenDateOrNull(
      input: ColumnVector,
      len: Int,
      cudfFormat: String): ColumnVector = {

    withResource(isValidTimestamp(input, len, cudfFormat)) { isValidDate =>
      withResource(input.asTimestampDays(cudfFormat)) { asDays =>
        withResource(Scalar.fromNull(DType.TIMESTAMP_DAYS)) { nullScalar =>
          isValidDate.ifElse(asDays, nullScalar)
        }
      }
    }
  }

  /** This method does not close the `input` ColumnVector. */
  def convertVarLenDateOr(
      input: ColumnVector,
      regex: String,
      cudfFormat: String,
      orElse: ColumnVector): ColumnVector = {

    withResource(orElse) { orElse =>
      val isValidDate = withResource(input.matchesRe(regex)) { isMatch =>
        withResource(input.isTimestamp(cudfFormat)) { isTimestamp =>
          isMatch.and(isTimestamp)
        }
      }
      withResource(isValidDate) { isValidDate =>
        withResource(input.asTimestampDays(cudfFormat)) { asDays =>
          isValidDate.ifElse(asDays, orElse)
        }
      }
    }
  }

  /**
   * Parse dates that match the provided length and format. This method does not
   * close the `input` ColumnVector.
   *
   * @param input Input ColumnVector
   * @param len The string length to match against
   * @param cudfFormat The cuDF timestamp format to match against
   * @return ColumnVector containing timestamps for input entries that match both
   *         the length and format, and null for other entries
   */
  def convertFixedLenDateOr(
      input: ColumnVector,
      len: Int,
      cudfFormat: String,
      orElse: ColumnVector): ColumnVector = {

    withResource(orElse) { orElse =>
      withResource(isValidTimestamp(input, len, cudfFormat)) { isValidDate =>
        withResource(input.asTimestampDays(cudfFormat)) { asDays =>
          isValidDate.ifElse(asDays, orElse)
        }
      }
    }
  }

  private def castStringToDate(input: ColumnVector): ColumnVector = {

    var sanitizedInput = input.incRefCount()

    // replace partial months
    sanitizedInput = withResource(sanitizedInput) { cv =>
      cv.stringReplaceWithBackrefs("-([0-9])-", "-0\\1-")
    }

    // replace partial month or day at end of string
    sanitizedInput = withResource(sanitizedInput) { cv =>
      cv.stringReplaceWithBackrefs("-([0-9])([ T](:?[\\r\\n]|.)*)?\\Z", "-0\\1")
    }

    val specialDates = DateUtils.specialDatesDays

    withResource(sanitizedInput) { sanitizedInput =>

      // convert dates that are in valid formats yyyy, yyyy-mm, yyyy-mm-dd
      val converted = convertVarLenDateOr(sanitizedInput, DATE_REGEX_YYYY_MM_DD, "%Y-%m-%d",
        convertFixedLenDateOr(sanitizedInput, 7, "%Y-%m",
          convertFixedLenDateOrNull(sanitizedInput, 4, "%Y")))

      // handle special dates like "epoch", "now", etc.
      specialDates.foldLeft(converted)((prev, specialDate) =>
        specialDateOr(sanitizedInput, specialDate._1, specialDate._2, prev))
    }
  }

  /**
   * Replace special date strings such as "now" with timestampMicros. This method does not
   * close the `input` ColumnVector.
   */
  private def specialTimestampOr(
      input: ColumnVector,
      special: String,
      value: Long,
      orColumnVector: ColumnVector): ColumnVector = {

    withResource(orColumnVector) { other =>
      withResource(Scalar.fromString(special)) { str =>
        withResource(input.equalTo(str)) { isStr =>
          withResource(Scalar.timestampFromLong(DType.TIMESTAMP_MICROSECONDS, value)) { date =>
            isStr.ifElse(date, other)
          }
        }
      }
    }
  }

  /**
   * Parse dates that match the the provided regex. This method does not close the `input`
   * ColumnVector.
   */
  private def convertFixedLenTimestampOrNull(
      input: ColumnVector,
      len: Int,
      cudfFormat: String): ColumnVector = {

    withResource(isValidTimestamp(input, len, cudfFormat)) { isTimestamp =>
      withResource(Scalar.fromNull(DType.TIMESTAMP_MICROSECONDS)) { nullScalar =>
        withResource(input.asTimestampMicroseconds(cudfFormat)) { asDays =>
          isTimestamp.ifElse(asDays, nullScalar)
        }
      }
    }
  }

  /** This method does not close the `input` ColumnVector. */
  private def convertVarLenTimestampOr(
      input: ColumnVector,
      regex: String,
      cudfFormat: String,
      orElse: ColumnVector): ColumnVector = {

    withResource(orElse) { orElse =>
      val isValidTimestamp = withResource(input.matchesRe(regex)) { isMatch =>
        withResource(input.isTimestamp(cudfFormat)) { isTimestamp =>
          isMatch.and(isTimestamp)
        }
      }
      withResource(isValidTimestamp) { isValidTimestamp =>
        withResource(input.asTimestampMicroseconds(cudfFormat)) { asDays =>
          isValidTimestamp.ifElse(asDays, orElse)
        }
      }
    }
  }

  /** This method does not close the `input` ColumnVector. */
  private def convertFullTimestampOr(
      input: ColumnVector,
      orElse: ColumnVector): ColumnVector = {

    val cudfFormat1 = "%Y-%m-%d %H:%M:%S.%f"
    val cudfFormat2 = "%Y-%m-%dT%H:%M:%S.%f"

    withResource(orElse) { orElse =>

      // valid dates must match the regex and either of the cuDF formats
      val isCudfMatch = withResource(input.isTimestamp(cudfFormat1)) { isTimestamp1 =>
        withResource(input.isTimestamp(cudfFormat2)) { isTimestamp2 =>
          isTimestamp1.or(isTimestamp2)
        }
      }

      val isValidTimestamp = withResource(isCudfMatch) { isCudfMatch =>
        val isValidLength = withResource(Scalar.fromInt(FULL_TIMESTAMP_LENGTH)) { requiredLen =>
          withResource(input.getCharLengths) { actualLen =>
            requiredLen.equalTo(actualLen)
          }
        }
        withResource(isValidLength) { isValidLength =>
          isValidLength.and(isCudfMatch)
        }
      }

      // we only need to parse with one of the cuDF formats because the parsing code ignores
      // the ' ' or 'T' between the date and time components
      withResource(isValidTimestamp) { isValidTimestamp =>
        withResource(input.asTimestampMicroseconds(cudfFormat1)) { asDays =>
          isValidTimestamp.ifElse(asDays, orElse)
        }
      }
    }
  }

  private def castStringToTimestamp(input: ColumnVector): ColumnVector = {

    // special timestamps
    val today = DateUtils.currentDate()
    val todayStr = new SimpleDateFormat("yyyy-MM-dd")
        .format(today * DateUtils.ONE_DAY_SECONDS * 1000L)
    val specialDates = DateUtils.specialDatesMicros

    var sanitizedInput = input.incRefCount()

    // replace partial months
    sanitizedInput = withResource(sanitizedInput) { cv =>
      cv.stringReplaceWithBackrefs("-([0-9])-", "-0\\1-")
    }

    // replace partial month or day at end of string
    sanitizedInput = withResource(sanitizedInput) { cv =>
      cv.stringReplaceWithBackrefs("-([0-9])[ ]?\\Z", "-0\\1")
    }

    // replace partial day in timestamp formats without dates
    sanitizedInput = withResource(sanitizedInput) { cv =>
      cv.stringReplaceWithBackrefs(
        "-([0-9])([ T]\\d{1,2}:\\d{1,2}:\\d{1,2}\\.\\d{6}Z)\\Z", "-0\\1\\2")
    }

    // prepend today's date to timestamp formats without dates
    sanitizedInput = withResource(sanitizedInput) { _ =>
      sanitizedInput.stringReplaceWithBackrefs(TIMESTAMP_REGEX_NO_DATE, s"${todayStr}T\\1")
    }

    withResource(sanitizedInput) { sanitizedInput =>
      // convert dates that are in valid timestamp formats
      val converted =
        convertFullTimestampOr(sanitizedInput,
          convertVarLenTimestampOr(sanitizedInput, TIMESTAMP_REGEX_YYYY_MM_DD, "%Y-%m-%d",
            convertVarLenTimestampOr(sanitizedInput, TIMESTAMP_REGEX_YYYY_MM, "%Y-%m",
              convertFixedLenTimestampOrNull(sanitizedInput, 4, "%Y"))))

      // handle special dates like "epoch", "now", etc.
      val finalResult = specialDates.foldLeft(converted)((prev, specialDate) =>
        specialTimestampOr(sanitizedInput, specialDate._1, specialDate._2, prev))

      // When ANSI mode is enabled, we need to throw an exception if any values could not be
      // converted
      if (ansiMode) {
        closeOnExcept(finalResult) { finalResult =>
          withResource(input.isNotNull) { wasNotNull =>
            withResource(finalResult.isNull) { isNull =>
              withResource(wasNotNull.and(isNull)) { notConverted =>
                if (notConverted.any().getBoolean) {
                  throw new DateTimeException(
                    "One or more values could not be converted to TimestampType")
                }
              }
            }
          }
        }
      }

      finalResult
    }
  }

  /**
   * Determine which timestamps are the specified length and also comply with the specified
   * cuDF format string.
   *
   * @param input Input ColumnVector
   * @param len The string length to match against
   * @param cudfFormat The cuDF timestamp format to match against
   * @return ColumnVector containing booleans representing which entries match both
   *         the length and format
   */
  private def isValidTimestamp(input: ColumnVector, len: Int, cudfFormat: String) = {
    val isCorrectLength = withResource(Scalar.fromInt(len)) { requiredLen =>
      withResource(input.getCharLengths) { actualLen =>
        requiredLen.equalTo(actualLen)
      }
    }
    withResource(isCorrectLength) { isCorrectLength =>
      withResource(input.isTimestamp(cudfFormat)) { isTimestamp =>
        isCorrectLength.and(isTimestamp)
      }
    }
  }

  private def castIntegralsToDecimal(input: ColumnVector, dt: DecimalType): ColumnVector = {

    // Use INT64 bounds instead of FLOAT64 bounds, which enables precise comparison.
    val (lowBound, upBound) = math.pow(10, dt.precision - dt.scale) match {
      case bound if bound > Long.MaxValue => (Long.MinValue, Long.MaxValue)
      case bound => (-bound.toLong + 1, bound.toLong - 1)
    }
    // At first, we conduct overflow check onto input column.
    // Then, we cast checked input into target decimal type.
    val checkedInput = if (ansiMode) {
      assertValuesInRange(input,
        minValue = Scalar.fromLong(lowBound),
        maxValue = Scalar.fromLong(upBound))
      input.incRefCount()
    } else {
      replaceOutOfRangeValues(input,
        minValue = Scalar.fromLong(lowBound),
        maxValue = Scalar.fromLong(upBound),
        replaceValue = Scalar.fromNull(input.getType))
    }

    withResource(checkedInput) { checked =>
      if (dt.scale < 0) {
        // Rounding is essential when scale is negative,
        // so we apply HALF_UP rounding manually to keep align with CpuCast.
        withResource(checked.castTo(DecimalUtil.createCudfDecimal(dt.precision, 0))) {
          scaleZero => scaleZero.round(dt.scale, ai.rapids.cudf.RoundMode.HALF_UP)
        }
      } else if (dt.scale > 0) {
        // Integer will be enlarged during casting if scale > 0, so we cast input to INT64
        // before casting it to decimal in case of overflow.
        withResource(checked.castTo(DType.INT64)) { long =>
          long.castTo(DecimalUtil.createCudfDecimal(dt.precision, dt.scale))
        }
      } else {
        checked.castTo(DecimalUtil.createCudfDecimal(dt.precision, dt.scale))
      }
    }
  }

  private def castFloatsToDecimal(input: ColumnVector, dt: DecimalType): ColumnVector = {

    // Approach to minimize difference between CPUCast and GPUCast:
    // step 1. cast input to FLOAT64 (if necessary)
    // step 2. cast FLOAT64 to container DECIMAL (who keeps one more digit for rounding)
    // step 3. perform HALF_UP rounding on container DECIMAL
    val checkedInput = withResource(input.castTo(DType.FLOAT64)) { double =>
      val roundedDouble = double.round(dt.scale, ai.rapids.cudf.RoundMode.HALF_UP)
      withResource(roundedDouble) { rounded =>
        // We rely on containerDecimal to perform preciser rounding. So, we have to take extra
        // space cost of container into consideration when we run bound check.
        val containerScaleBound = DType.DECIMAL64_MAX_PRECISION - (dt.scale + 1)
        val bound = math.pow(10, (dt.precision - dt.scale) min containerScaleBound)
        if (ansiMode) {
          assertValuesInRange(rounded,
            minValue = Scalar.fromDouble(-bound),
            maxValue = Scalar.fromDouble(bound),
            inclusiveMin = false,
            inclusiveMax = false)
          rounded.incRefCount()
        } else {
          replaceOutOfRangeValues(rounded,
            minValue = Scalar.fromDouble(-bound),
            maxValue = Scalar.fromDouble(bound),
            inclusiveMin = false,
            inclusiveMax = false,
            replaceValue = Scalar.fromNull(DType.FLOAT64))
        }
      }
    }

    withResource(checkedInput) { checked =>
      val targetType = DecimalUtil.createCudfDecimal(dt.precision, dt.scale)
      // If target scale reaches DECIMAL64_MAX_PRECISION, container DECIMAL can not
      // be created because of precision overflow. In this case, we perform casting op directly.
      val casted = if (DType.DECIMAL64_MAX_PRECISION == dt.scale) {
        checked.castTo(targetType)
      } else {
        val containerType = DecimalUtil.createCudfDecimal(dt.precision, (dt.scale + 1))
        withResource(checked.castTo(containerType)) { container =>
          container.round(dt.scale, ai.rapids.cudf.RoundMode.HALF_UP)
        }
      }
      // Cast NaN values to nulls
      withResource(casted) { casted =>
        withResource(input.isNan) { inputIsNan =>
          withResource(Scalar.fromNull(targetType)) { nullScalar =>
            inputIsNan.ifElse(nullScalar, casted)
          }
        }
      }
    }
  }

  private def castDecimalToDecimal(input: ColumnVector,
      from: DecimalType,
      to: DecimalType): ColumnVector = {

    val isFrom32Bit = DecimalType.is32BitDecimalType(from)
    val isTo32Bit = DecimalType.is32BitDecimalType(to)
    val cudfDecimal = DecimalUtil.createCudfDecimal(to.precision, to.scale)

    def castCheckedDecimal(checkedInput: ColumnVector): ColumnVector = {
      if (to.scale == from.scale) {
        if (isFrom32Bit == isTo32Bit) {
          checkedInput.incRefCount()
        } else {
          // the input is already checked, just cast it
          checkedInput.castTo(cudfDecimal)
        }
      } else if (to.scale > from.scale) {
        checkedInput.castTo(cudfDecimal)
      } else {
          withResource(checkedInput.round(to.scale, ai.rapids.cudf.RoundMode.HALF_UP)) {
            rounded => rounded.castTo(cudfDecimal)
          }
      }
    }

    if (to.scale <= from.scale) {
      if (!isFrom32Bit && isTo32Bit) {
        // check for overflow when 64bit => 32bit
        withResource(checkForOverflow(input, to, isFrom32Bit)) { checkedInput =>
          castCheckedDecimal(checkedInput)
        }
      } else {
        if (to.scale < 0 && !SQLConf.get.allowNegativeScaleOfDecimalEnabled) {
          throw new IllegalStateException(s"Negative scale is not allowed: ${to.scale}. " +
            s"You can use spark.sql.legacy.allowNegativeScaleOfDecimal=true " +
            s"to enable legacy mode to allow it.")
        }
        castCheckedDecimal(input)
      }
    } else {
      //  from.scale > to.scale
      withResource(checkForOverflow(input, to, isFrom32Bit)) { checkedInput =>
        castCheckedDecimal(checkedInput)
      }
    }
  }

  def checkForOverflow(
     input: ColumnVector,
     to: DecimalType,
     isFrom32Bit: Boolean): ColumnVector = {

    // Decimal numbers in general terms have two parts, a part before decimal (whole number)
    // and a part after decimal (fractional number)
    // When moving from a smaller scale to a bigger scale (or 32-bit to 64-bit), the target type is
    // able to hold much more values on the fractional side which leaves less room for the whole
    // number. In the following examples we have kept the precision constant to keep it simple.
    //
    // Ex:
    //  999999.999 => from.scale = 3
    //  9999.99999 => to.scale = 5
    //
    // In the above example the source can have a maximum of 4 digits for the whole number and
    // 3 digits for fractional side. We are not worried about the fractional side as the target can
    // hold more digits than the source can. What we need to make sure is the source
    // doesn't have values that are bigger than the destination whole number side can hold.
    // So we calculate the max number that should be in the input column before we can safely cast
    // the values without overflowing. If we find values bigger, we handle it depending on if we
    // are in ANSI mode or not.
    //
    // When moving from a bigger scale to a smaller scale (or 64-bit to 32-bit), the target type
    // is able to have more digits on the whole number side but less on the fractional
    // side. In this case all we need to do is round the value to the new scale. Only, in case we
    // are moving from 64-bit to a 32-bit do we need to check for overflow
    //
    // Ex:
    // 9999.99999 => from.scale = 5
    // 999999.999 => to.scale = 3
    //
    // Here you can see the "to.scale" can hold less fractional values but more on the whole
    // number side so overflow check is unnecessary when the bases are the same i.e. 32-bit to
    // 32-bit and 64-bit to 64-bit. Only when we go from a 64-bit number to a 32-bit number in this
    // case we need to check for overflow.
    //
    // Therefore the values of absMax and absMin will be calculated based on the absBoundPrecision
    // value to make sure the source has values that don't exceed the upper and lower bounds
    val absBoundPrecision = to.precision - to.scale

    // When we support 128 bit Decimals we should add a check for that
    // if (isFrom32Bit && prec > Decimal.MAX_INT_DIGITS ||
    // !isFrom32Bit && prec > Decimal.MAX_LONG_DIGITS)
    if (isFrom32Bit && absBoundPrecision > Decimal.MAX_INT_DIGITS) {
      return input.incRefCount()
    }
    val (minValueScalar, maxValueScalar) = if (!isFrom32Bit) {
      val absBound = math.pow(10, absBoundPrecision).toLong
      (Scalar.fromDecimal(0, -absBound), Scalar.fromDecimal(0, absBound))
    } else {
      val absBound = math.pow(10, absBoundPrecision).toInt
      (Scalar.fromDecimal(0, -absBound), Scalar.fromDecimal(0, absBound))
    }
    val checkedInput = if (ansiMode) {
      assertValuesInRange(input,
        minValue = minValueScalar,
        maxValue = maxValueScalar,
        inclusiveMin = false, inclusiveMax = false)
      input.incRefCount()
    } else {
      replaceOutOfRangeValues(input,
        minValue = minValueScalar,
        maxValue = maxValueScalar,
        replaceValue = Scalar.fromNull(input.getType),
        inclusiveMin = false, inclusiveMax = false)
    }

    checkedInput
  }
}<|MERGE_RESOLUTION|>--- conflicted
+++ resolved
@@ -27,6 +27,7 @@
 import org.apache.spark.sql.catalyst.analysis.TypeCheckResult
 import org.apache.spark.sql.catalyst.expressions.{Cast, CastBase, Expression, NullIntolerant, TimeZoneAwareExpression}
 import org.apache.spark.sql.internal.SQLConf
+import org.apache.spark.sql.rapids.RegexReplace
 import org.apache.spark.sql.types._
 
 /** Meta-data for cast and ansi_cast. */
@@ -133,7 +134,7 @@
     GpuCast(child, toType, ansiEnabled, cast.timeZoneId, legacyCastToString)
 }
 
-object GpuCast {
+object GpuCast extends Arm {
 
   private val DATE_REGEX_YYYY_MM_DD = "\\A\\d{4}\\-\\d{2}\\-\\d{2}([ T](:?[\\r\\n]|.)*)?\\Z"
 
@@ -158,8 +159,6 @@
     "required range"
 
   val INVALID_FLOAT_CAST_MSG = "At least one value is either null or is an invalid number"
-<<<<<<< HEAD
-=======
 
   /**
    * Sanitization step for CAST string to date. Inserts a single zero before any
@@ -308,7 +307,6 @@
       }
     }
   }
->>>>>>> e0fda107
 }
 
 /**
@@ -789,14 +787,6 @@
 
     // determine which values are valid bool strings
     withResource(ColumnVector.fromStrings(boolStrings: _*)) { boolStrings =>
-<<<<<<< HEAD
-      withResource(input.contains(boolStrings)) { validBools =>
-        // in ansi mode, fail if any values are not valid bool strings
-        if (ansiEnabled) {
-          withResource(validBools.all()) { isAllBool =>
-            if (!isAllBool.getBoolean) {
-              throw new IllegalStateException(GpuCast.INVALID_INPUT_MESSAGE)
-=======
       withResource(input.strip()) { stripped =>
         withResource(stripped.lower()) { lower =>
           withResource(lower.contains(boolStrings)) { validBools =>
@@ -807,16 +797,15 @@
                   throw new IllegalStateException(GpuCast.INVALID_INPUT_MESSAGE)
                 }
               }
->>>>>>> e0fda107
             }
-          }
-        }
-        // replace non-boolean values with null
-        withResource(Scalar.fromNull(DType.STRING)) { nullString =>
-          withResource(validBools.ifElse(input, nullString)) { sanitizedInput =>
-            // return true, false, or null, as appropriate
-            withResource(ColumnVector.fromStrings(trueStrings: _*)) { cvTrue =>
-              sanitizedInput.contains(cvTrue)
+            // replace non-boolean values with null
+            withResource(Scalar.fromNull(DType.STRING)) { nullString =>
+              withResource(validBools.ifElse(lower, nullString)) { sanitizedInput =>
+                // return true, false, or null, as appropriate
+                withResource(ColumnVector.fromStrings(trueStrings: _*)) { cvTrue =>
+                  sanitizedInput.contains(cvTrue)
+                }
+              }
             }
           }
         }
@@ -828,53 +817,20 @@
       input: ColumnVector,
       ansiEnabled: Boolean,
       dType: DType): ColumnVector = {
-    val cleaned = if (!ansiEnabled) {
-      // TODO would be great to get rid of this regex, but the overflow checks don't work
-      //  on the more lenient pattern.
-      // To avoid doing the expensive regex all the time, we will first check to see if we need
-      // to do it. The only time we do need to do it is when we have a '.' in any of the strings.
-      val data = input.getData
-      val hasDot = if (data != null) {
-        withResource(
-          ColumnView.fromDeviceBuffer(data, 0, DType.INT8, data.getLength.toInt)) { childData =>
-          withResource(GpuScalar.from('.'.toByte, ByteType)) { dot =>
-            childData.contains(dot)
-          }
-        }
-      } else {
-        false
-      }
-
-      if (hasDot) {
-        withResource(input.extractRe("^([+\\-]?[0-9]+)(?:\\.[0-9]*)?$")) { table =>
-          table.getColumn(0).incRefCount()
-        }
-      } else {
-        input.incRefCount()
-      }
-    } else {
-      input.incRefCount()
-    }
-    withResource(cleaned) { cleaned =>
-      withResource(cleaned.isInteger(dType)) { isInt =>
+
+    withResource(GpuCast.sanitizeStringToIntegralType(input, ansiEnabled)) { sanitized =>
+      withResource(sanitized.isInteger(dType)) { isInt =>
         if (ansiEnabled) {
           withResource(isInt.all()) { allInts =>
-<<<<<<< HEAD
-            if (!allInts.getBoolean) {
-              throw new NumberFormatException(GpuCast.INVALID_INPUT_MESSAGE)
-=======
             // Check that all non-null values are valid integers.
             if (allInts.isValid && !allInts.getBoolean) {
               throw new IllegalStateException(GpuCast.INVALID_INPUT_MESSAGE)
->>>>>>> e0fda107
             }
           }
-          cleaned.castTo(dType)
-        } else {
-          withResource(cleaned.castTo(dType)) { parsedInt =>
-            withResource(GpuScalar.from(null, dataType)) { nullVal =>
-              isInt.ifElse(parsedInt, nullVal)
-            }
+        }
+        withResource(sanitized.castTo(dType)) { parsedInt =>
+          withResource(GpuScalar.from(null, dataType)) { nullVal =>
+            isInt.ifElse(parsedInt, nullVal)
           }
         }
       }
@@ -1019,23 +975,23 @@
     }
   }
 
+  /**
+   * Trims and parses a given UTF8 date string to a corresponding [[Int]] value.
+   * The return type is [[Option]] in order to distinguish between 0 and null. The following
+   * formats are allowed:
+   *
+   * `yyyy`
+   * `yyyy-[m]m`
+   * `yyyy-[m]m-[d]d`
+   * `yyyy-[m]m-[d]d `
+   * `yyyy-[m]m-[d]d *`
+   * `yyyy-[m]m-[d]dT*`
+   */
   private def castStringToDate(input: ColumnVector): ColumnVector = {
 
-    var sanitizedInput = input.incRefCount()
-
-    // replace partial months
-    sanitizedInput = withResource(sanitizedInput) { cv =>
-      cv.stringReplaceWithBackrefs("-([0-9])-", "-0\\1-")
-    }
-
-    // replace partial month or day at end of string
-    sanitizedInput = withResource(sanitizedInput) { cv =>
-      cv.stringReplaceWithBackrefs("-([0-9])([ T](:?[\\r\\n]|.)*)?\\Z", "-0\\1")
-    }
-
     val specialDates = DateUtils.specialDatesDays
 
-    withResource(sanitizedInput) { sanitizedInput =>
+    withResource(sanitizeStringToDate(input)) { sanitizedInput =>
 
       // convert dates that are in valid formats yyyy, yyyy-mm, yyyy-mm-dd
       val converted = convertVarLenDateOr(sanitizedInput, DATE_REGEX_YYYY_MM_DD, "%Y-%m-%d",
