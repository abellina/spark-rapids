/*
 * Copyright (c) 2021, NVIDIA CORPORATION.
 *
 * Licensed under the Apache License, Version 2.0 (the "License");
 * you may not use this file except in compliance with the License.
 * You may obtain a copy of the License at
 *
 *     http://www.apache.org/licenses/LICENSE-2.0
 *
 * Unless required by applicable law or agreed to in writing, software
 * distributed under the License is distributed on an "AS IS" BASIS,
 * WITHOUT WARRANTIES OR CONDITIONS OF ANY KIND, either express or implied.
 * See the License for the specific language governing permissions and
 * limitations under the License.
 */

package com.nvidia.spark.rapids.tool.qualification

import com.nvidia.spark.rapids.tool.EventLogPathProcessor
import org.apache.hadoop.conf.Configuration

import org.apache.spark.internal.Logging
import org.apache.spark.sql.rapids.tool.qualification.QualificationSummaryInfo

/**
 * A tool to analyze Spark event logs and determine if 
 * they might be a good fit for running on the GPU.
 */
object QualificationMain extends Logging {

  def main(args: Array[String]) {
    val (exitCode, _) = mainInternal(new QualificationArgs(args))
    if (exitCode != 0) {
      System.exit(exitCode)
    }
  }

  /**
   * Entry point for tests
   */
  def mainInternal(appArgs: QualificationArgs,
      writeOutput: Boolean = true,
      dropTempViews: Boolean = false): (Int, Seq[QualificationSummaryInfo]) = {

    val eventlogPaths = appArgs.eventlog()
    val filterN = appArgs.filterCriteria
    val matchEventLogs = appArgs.matchEventLogs
    val outputDirectory = appArgs.outputDirectory().stripSuffix("/")
    val numOutputRows = appArgs.numOutputRows.getOrElse(1000)

    val nThreads = appArgs.numThreads.getOrElse(
      Math.ceil(Runtime.getRuntime.availableProcessors() / 4f).toInt)
    val timeout = appArgs.timeout.toOption
    val order = appArgs.order.getOrElse("desc")

    val hadoopConf = new Configuration()
    val eventLogInfos = EventLogPathProcessor.processAllPaths(filterN.toOption,
      matchEventLogs.toOption, eventlogPaths, hadoopConf)
    if (eventLogInfos.isEmpty) {
      logWarning("No event logs to process after checking paths, exiting!")
      return (0, Seq[QualificationSummaryInfo]())
    }

    val qual = new Qualification(outputDirectory, numOutputRows, hadoopConf,
      timeout, nThreads, order)
    val res = qual.qualifyApps(eventLogInfos)
    (0, res)
  }
<<<<<<< HEAD
=======

  def argsContainsAppFilters(appArgs: QualificationArgs): Boolean = {
    val filterCriteria = appArgs.filterCriteria.toOption
    appArgs.applicationName.isSupplied || appArgs.startAppTime.isSupplied ||
        (filterCriteria.isDefined && (filterCriteria.get.endsWith("-newest") ||
            filterCriteria.get.endsWith("-oldest") || filterCriteria.get.endsWith("-per-app-name")))
  }
>>>>>>> e0fda107
}<|MERGE_RESOLUTION|>--- conflicted
+++ resolved
@@ -20,6 +20,7 @@
 import org.apache.hadoop.conf.Configuration
 
 import org.apache.spark.internal.Logging
+import org.apache.spark.sql.rapids.tool.AppFilterImpl
 import org.apache.spark.sql.rapids.tool.qualification.QualificationSummaryInfo
 
 /**
@@ -29,7 +30,7 @@
 object QualificationMain extends Logging {
 
   def main(args: Array[String]) {
-    val (exitCode, _) = mainInternal(new QualificationArgs(args))
+    val (exitCode, _) = mainInternal(new QualificationArgs(args), printStdout = true)
     if (exitCode != 0) {
       System.exit(exitCode)
     }
@@ -40,7 +41,8 @@
    */
   def mainInternal(appArgs: QualificationArgs,
       writeOutput: Boolean = true,
-      dropTempViews: Boolean = false): (Int, Seq[QualificationSummaryInfo]) = {
+      dropTempViews: Boolean = false,
+      printStdout:Boolean = false): (Int, Seq[QualificationSummaryInfo]) = {
 
     val eventlogPaths = appArgs.eventlog()
     val filterN = appArgs.filterCriteria
@@ -51,23 +53,45 @@
     val nThreads = appArgs.numThreads.getOrElse(
       Math.ceil(Runtime.getRuntime.availableProcessors() / 4f).toInt)
     val timeout = appArgs.timeout.toOption
+    val readScorePercent = appArgs.readScorePercent.getOrElse(20)
+    val reportReadSchema = appArgs.reportReadSchema.getOrElse(false)
     val order = appArgs.order.getOrElse("desc")
 
     val hadoopConf = new Configuration()
+
+    val pluginTypeChecker = try {
+      if (readScorePercent > 0 || reportReadSchema) {
+        Some(new PluginTypeChecker())
+      } else {
+        None
+      }
+    } catch {
+      case ie: IllegalStateException =>
+        logError("Error creating the plugin type checker!", ie)
+        return (1, Seq[QualificationSummaryInfo]())
+    }
+
     val eventLogInfos = EventLogPathProcessor.processAllPaths(filterN.toOption,
       matchEventLogs.toOption, eventlogPaths, hadoopConf)
-    if (eventLogInfos.isEmpty) {
+
+    val filteredLogs = if (argsContainsAppFilters(appArgs)) {
+      val appFilter = new AppFilterImpl(numOutputRows, hadoopConf, timeout, nThreads)
+      val finaleventlogs = appFilter.filterEventLogs(eventLogInfos, appArgs)
+      finaleventlogs
+    } else {
+      eventLogInfos
+    }
+
+    if (filteredLogs.isEmpty) {
       logWarning("No event logs to process after checking paths, exiting!")
       return (0, Seq[QualificationSummaryInfo]())
     }
 
-    val qual = new Qualification(outputDirectory, numOutputRows, hadoopConf,
-      timeout, nThreads, order)
-    val res = qual.qualifyApps(eventLogInfos)
+    val qual = new Qualification(outputDirectory, numOutputRows, hadoopConf, timeout,
+      nThreads, order, pluginTypeChecker, readScorePercent, reportReadSchema, printStdout)
+    val res = qual.qualifyApps(filteredLogs)
     (0, res)
   }
-<<<<<<< HEAD
-=======
 
   def argsContainsAppFilters(appArgs: QualificationArgs): Boolean = {
     val filterCriteria = appArgs.filterCriteria.toOption
@@ -75,5 +99,4 @@
         (filterCriteria.isDefined && (filterCriteria.get.endsWith("-newest") ||
             filterCriteria.get.endsWith("-oldest") || filterCriteria.get.endsWith("-per-app-name")))
   }
->>>>>>> e0fda107
 }