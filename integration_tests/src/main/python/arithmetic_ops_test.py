--- conflicted
+++ resolved
@@ -301,29 +301,17 @@
 def test_cast_neg_to_decimal_err():
     # -12 cannot be represented as decimal(7,7)
     data_gen = _decimal_gen_7_7
-<<<<<<< HEAD
     exception_content = "Decimal(compact,-120000000,20,0}) cannot be represented as Decimal(7, 7)" \
         if is_before_spark_314() or ((not is_before_spark_320()) and is_before_spark_322()) else \
         "Decimal(compact, -120000000, 20, 0) cannot be represented as Decimal(7, 7)"
     exception_type = "java.lang.ArithmeticException: " if is_before_spark_330() \
         and not is_databricks104_or_later() else "org.apache.spark.SparkArithmeticException: "
-=======
-    exception_str = "java.lang.ArithmeticException: " if is_before_spark_330() \
-        and not is_databricks104_or_later() else "org.apache.spark.SparkArithmeticException: "
-    dec_value = "Decimal(compact,-120000000,20,0})" if is_before_spark_330() \
-        else "Decimal(compact, -120000000, 20, 0)"
-    err_str = exception_str + dec_value + " cannot be represented as Decimal(7, 7)"
->>>>>>> 8d3c6e75
 
     assert_gpu_and_cpu_error(
         lambda spark : unary_op_df(spark, data_gen).selectExpr(
             'cast(-12 as {})'.format(to_cast_string(data_gen.data_type))).collect(),
         ansi_enabled_conf,
-<<<<<<< HEAD
         exception_type + exception_content)
-=======
-        err_str)
->>>>>>> 8d3c6e75
 
 @pytest.mark.parametrize('data_gen', _arith_data_gens_no_neg_scale, ids=idfn)
 def test_mod_pmod_by_zero_not_ansi(data_gen):
