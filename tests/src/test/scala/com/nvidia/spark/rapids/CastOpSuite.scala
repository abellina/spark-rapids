/*
 * Copyright (c) 2019-2021, NVIDIA CORPORATION.
 *
 * Licensed under the Apache License, Version 2.0 (the "License");
 * you may not use this file except in compliance with the License.
 * You may obtain a copy of the License at
 *
 *     http://www.apache.org/licenses/LICENSE-2.0
 *
 * Unless required by applicable law or agreed to in writing, software
 * distributed under the License is distributed on an "AS IS" BASIS,
 * WITHOUT WARRANTIES OR CONDITIONS OF ANY KIND, either express or implied.
 * See the License for the specific language governing permissions and
 * limitations under the License.
 */

package com.nvidia.spark.rapids

import java.io.File
import java.nio.file.Files
import java.sql.Timestamp
import java.time.LocalDateTime
import java.util.TimeZone

import scala.collection.JavaConverters._

import org.apache.spark.SparkConf
import org.apache.spark.sql.{DataFrame, Row, SparkSession}
import org.apache.spark.sql.catalyst.expressions.{AnsiCast, Cast}
import org.apache.spark.sql.functions.col
import org.apache.spark.sql.types._

class CastOpSuite extends GpuExpressionTestSuite {
  import CastOpSuite._

  private val sparkConf = new SparkConf()
    .set(RapidsConf.ENABLE_CAST_FLOAT_TO_INTEGRAL_TYPES.key, "true")
    .set(RapidsConf.ENABLE_CAST_STRING_TO_FLOAT.key, "true")

  private val timestampDatesMsecParquet = frameFromParquet("timestamp-date-test-msec.parquet")

  /** Data types supported by the plugin. */
  protected val supportedTypes = Seq(
    DataTypes.BooleanType,
    DataTypes.ByteType, DataTypes.ShortType, DataTypes.IntegerType, DataTypes.LongType,
    DataTypes.FloatType, DataTypes.DoubleType,
    DataTypes.DateType,
    DataTypes.TimestampType,
    DataTypes.StringType,
    DataTypes.NullType
  )

  /** Produces a matrix of all possible casts. */
  protected def typeMatrix: Seq[(DataType, DataType)] = {
    for (from <- supportedTypes; to <- supportedTypes) yield (from, to)
  }

<<<<<<< HEAD
=======
  private val BOOL_CHARS = " \t\r\nFALSEfalseTRUEtrue01yesYESnoNO"
  private val NUMERIC_CHARS = "infinityINFINITY \t\r\n0123456789.+-eEfFdD"
  private val DATE_CHARS = " \t\r\n0123456789:-/TZ"

  test("Cast from string to boolean using random inputs") {
    testCastStringTo(DataTypes.BooleanType,
      generateRandomStrings(Some(BOOL_CHARS), maxStringLen = 1))
    testCastStringTo(DataTypes.BooleanType,
      generateRandomStrings(Some(BOOL_CHARS), maxStringLen = 3))
    testCastStringTo(DataTypes.BooleanType, generateRandomStrings(Some(BOOL_CHARS)))
  }

  test("Cast from string to boolean using hand-picked values") {
    testCastStringTo(DataTypes.BooleanType, Seq("\n\nN", "False", "FALSE", "false", "FaLsE",
      "f", "F", "True", "TRUE", "true", "tRuE", "t", "T", "Y", "y", "10", "01", "0", "1"))
  }

  test("Cast from string to byte using random inputs") {
    testCastStringTo(DataTypes.ByteType, generateRandomStrings(Some(NUMERIC_CHARS)))
  }

  test("Cast from string to short using random inputs") {
    testCastStringTo(DataTypes.ShortType, generateRandomStrings(Some(NUMERIC_CHARS)))
  }

  test("Cast from string to int using random inputs") {
    testCastStringTo(DataTypes.IntegerType, generateRandomStrings(Some(NUMERIC_CHARS)))
  }

  test("Cast from string to int using hand-picked values") {
    testCastStringTo(DataTypes.IntegerType, Seq(".--e-37602.n", "\r\r\t\n11.12380", "-.2", ".3",
      ".", "+1.2", "\n123\n456\n", "1e+4"))
  }

  test("Cast from string to int ANSI mode with mix of valid and invalid values") {
    testCastStringTo(DataTypes.IntegerType, Seq(".--e-37602.n", "\r\r\t\n11.12380", "-.2", ".3",
      ".", "+1.2", "\n123\n456\n", "1 2", null, "123"), ansiMode = AnsiExpectFailure)
  }

  test("Cast from string to int ANSI mode with valid values") {
    testCastStringTo(DataTypes.IntegerType, Seq("1", "-1"),
      ansiMode = AnsiExpectSuccess)
  }

  test("Cast from string to int ANSI mode with invalid values") {
    val values = Seq("1e4", "Inf", "1.2")
    // test the values individually
    for (value <- values ) {
      testCastStringTo(DataTypes.IntegerType, Seq(value), ansiMode = AnsiExpectFailure)
    }
  }

  test("Cast from string to int ANSI mode with nulls") {
    testCastStringTo(DataTypes.IntegerType, Seq(null, null, null), ansiMode = AnsiExpectSuccess)
  }

  test("Cast from string to int ANSI mode with newline in string") {
    testCastStringTo(DataTypes.IntegerType, Seq("1\n2"), ansiMode = AnsiExpectFailure)
  }

  test("Cast from string to long using random inputs") {
    testCastStringTo(DataTypes.LongType, generateRandomStrings(Some(NUMERIC_CHARS)))
  }

  test("Cast from string to float using random inputs") {
    testCastStringTo(DataTypes.FloatType, generateRandomStrings(Some(NUMERIC_CHARS)))
  }

  test("Cast from string to float using hand-picked values") {
    testCastStringTo(DataTypes.FloatType, Seq(".", "e", "Infinity", "+Infinity", "-Infinity",
      "+nAn", "-naN", "Nan", "5f", "1.2f", "\riNf", null))
  }

  test("Cast from string to float ANSI mode with nulls") {
    testCastStringTo(DataTypes.FloatType, Seq(null, null, null), ansiMode = AnsiExpectSuccess)
  }

  test("Cast from string to float ANSI mode with invalid values") {
    val values = Seq(".", "e")
    // test the values individually
    for (value <- values ) {
      testCastStringTo(DataTypes.FloatType, Seq(value), ansiMode = AnsiExpectFailure)
    }
  }

  test("Cast from string to double using random inputs") {
    testCastStringTo(DataTypes.DoubleType, generateRandomStrings(Some(NUMERIC_CHARS)))
  }

  test("Cast from string to date using random inputs") {
    testCastStringTo(DataTypes.DateType, generateRandomStrings(Some(DATE_CHARS), maxStringLen = 8))
  }

  test("Cast from string to date using random inputs with valid year prefix") {
    testCastStringTo(DataTypes.DateType,
      generateRandomStrings(Some(DATE_CHARS), maxStringLen = 8, Some("2021")))
  }

  ignore("Cast from string to timestamp using random inputs") {
    // Test ignored due to known issues
    // https://github.com/NVIDIA/spark-rapids/issues/2889
    testCastStringTo(DataTypes.TimestampType,
      generateRandomStrings(Some(DATE_CHARS), maxStringLen = 32, None))
  }

  ignore("Cast from string to timestamp using random inputs with valid year prefix") {
    // Test ignored due to known issues
    // https://github.com/NVIDIA/spark-rapids/issues/2889
    testCastStringTo(DataTypes.TimestampType,
      generateRandomStrings(Some(DATE_CHARS), maxStringLen = 32, Some("2021-")))
  }

  private def generateRandomStrings(
      validChars: Option[String],
      maxStringLen: Int = 12,
      prefix: Option[String] = None): Seq[String] = {
    val randomValueCount = 8192

    val random = new Random(0)
    val r = new EnhancedRandom(random,
      FuzzerOptions(validChars, maxStringLen))

    (0 until randomValueCount)
      .map(_ => prefix.getOrElse("") + r.nextString())
  }

  private def testCastStringTo(
      toType: DataType,
      strings: Seq[String],
      ansiMode: AnsiTestMode = AnsiDisabled) {

    def castDf(spark: SparkSession): Seq[Row] = {
      import spark.implicits._
      val df = strings.zipWithIndex.toDF("c0", "id").repartition(2)
      val castDf = df.withColumn("c1", col("c0").cast(toType))
      castDf.collect()
    }

    val INDEX_ID = 1
    val INDEX_C0 = 0
    val INDEX_C1 = 2

    val ansiModeBoolString = (ansiMode != AnsiDisabled).toString

    val cpuConf = new SparkConf()
      .set(SQLConf.ANSI_ENABLED.key, ansiModeBoolString)

    val tryCpu = Try(withCpuSparkSession(castDf, cpuConf)
      .sortBy(_.getInt(INDEX_ID)))

    val gpuConf = new SparkConf()
      .set(SQLConf.ANSI_ENABLED.key, ansiModeBoolString)
      .set(RapidsConf.EXPLAIN.key, "ALL")
      .set(RapidsConf.INCOMPATIBLE_DATE_FORMATS.key, "true")
      .set(RapidsConf.ENABLE_CAST_STRING_TO_TIMESTAMP.key, "true")
      .set(RapidsConf.ENABLE_CAST_STRING_TO_FLOAT.key, "true")
      .set(RapidsConf.ENABLE_CAST_STRING_TO_DECIMAL.key, "true")

    val tryGpu = Try(withGpuSparkSession(castDf, gpuConf)
      .sortBy(_.getInt(INDEX_ID)))

    (tryCpu, tryGpu) match {
      case (Success(cpu), Success(gpu)) if ansiMode != AnsiExpectFailure =>
        for ((cpuRow, gpuRow) <- cpu.zip(gpu)) {
          assert(cpuRow.getString(INDEX_C0) === gpuRow.getString(INDEX_C0))
          assert(cpuRow.getInt(INDEX_ID) === gpuRow.getInt(INDEX_ID))
          val cpuValue = cpuRow.get(INDEX_C1)
          val gpuValue = gpuRow.get(INDEX_C1)
          if (!compare(cpuValue, gpuValue, epsilon = 0.0001)) {
            val inputValue = cpuRow.getString(INDEX_C0)
              .replace("\r", "\\r")
              .replace("\t", "\\t")
              .replace("\n", "\\n")
            fail(s"Mismatch casting string [$inputValue] " +
              s"to $toType. CPU: $cpuValue; GPU: $gpuValue")
          }
        }

      case (Failure(_), Failure(_)) if ansiMode == AnsiExpectFailure =>
        // this is fine

      case (Success(_), Failure(gpu)) =>
        fail(s"Query succeeded on CPU but failed on GPU: $gpu")

      case (Failure(cpu), Success(_)) =>
        fail(s"Query succeeded on GPU but failed on CPU: $cpu")
    }
  }

>>>>>>> e0fda107
  test("Test all supported casts with in-range values") {
    // test cast() and ansi_cast()
    Seq(false, true).foreach { ansiEnabled =>

      val conf = new SparkConf()
        .set(RapidsConf.ENABLE_CAST_FLOAT_TO_INTEGRAL_TYPES.key, "true")
        .set(RapidsConf.ENABLE_CAST_FLOAT_TO_STRING.key, "true")
        .set(RapidsConf.ENABLE_CAST_STRING_TO_TIMESTAMP.key, "true")
        .set(RapidsConf.ENABLE_CAST_STRING_TO_FLOAT.key, "true")
        .set("spark.sql.ansi.enabled", String.valueOf(ansiEnabled))

      val key = if (ansiEnabled) classOf[AnsiCast] else classOf[Cast]
      val checks = GpuOverrides.expressions(key).getChecks.get.asInstanceOf[CastChecks]

      typeMatrix.foreach {
        case (from, to) =>
          // check if Spark supports this cast
          if (checks.sparkCanCast(from, to)) {
            // check if plugin supports this cast
            if (checks.gpuCanCast(from, to)) {
              // test the cast
              try {
                val (fromCpu, fromGpu) =
                  runOnCpuAndGpu(generateInRangeTestData(from, to, ansiEnabled),
                  frame => frame.select(col("c0").cast(to))
                    .orderBy(col("c0")), conf)

                // perform comparison logic specific to the cast
                (from, to) match {
                  case (DataTypes.FloatType | DataTypes.DoubleType, DataTypes.StringType) =>
                    compareFloatToStringResults(fromCpu, fromGpu)
                  case _ =>
                    compareResults(sort = false, 0.00001, fromCpu, fromGpu)
                }
              } catch {
                case e: Exception =>
                  fail(s"Cast from $from to $to failed; ansi=$ansiEnabled $e", e)
              }
            }
          } else {
            // if Spark doesn't support this cast then the plugin shouldn't either
            assert(!checks.gpuCanCast(from, to))
          }
      }
    }
  }

  private def compareFloatToStringResults(fromCpu: Array[Row], fromGpu: Array[Row]) = {
    fromCpu.zip(fromGpu).foreach {
      case (c, g) =>
        val cpuValue = c.getAs[String](0)
        val gpuValue = g.getAs[String](0)
        if (!compareStringifiedFloats(cpuValue, gpuValue)) {
          fail(s"Running on the GPU and on the CPU did not match: CPU " +
            s"value: $cpuValue. GPU value: $gpuValue.")
        }
    }
  }

  test("Test unsupported cast") {
    // this test tracks currently unsupported casts and will need updating as more casts are
    // supported
    val unsupported = getUnsupportedCasts(false)
    val expected = List.empty
    assert(unsupported == expected)
  }

  test("Test unsupported ansi_cast") {
    // this test tracks currently unsupported ansi_casts and will need updating as more casts are
    // supported
    val unsupported = getUnsupportedCasts(true)
    val expected = List.empty
    assert(unsupported == expected)
  }

  private def getUnsupportedCasts(ansiEnabled: Boolean): Seq[(DataType, DataType)] = {
    val key = if (ansiEnabled) classOf[AnsiCast] else classOf[Cast]
    val checks = GpuOverrides.expressions(key).getChecks.get.asInstanceOf[CastChecks]

    val unsupported = typeMatrix.flatMap {
      case (from, to) =>
        if (checks.sparkCanCast(from, to) && !checks.gpuCanCast(from, to)) {
          Some((from, to))
        } else {
          None
        }
    }
    unsupported
  }

  protected def generateInRangeTestData(from: DataType,
    to: DataType,
    ansiEnabled: Boolean)(spark: SparkSession): DataFrame = {

    // provide test data that won't cause overflows (separate tests exist for overflow cases)
    (from, to) match {

      case (DataTypes.FloatType, DataTypes.TimestampType) => timestampsAsFloats(spark)
      case (DataTypes.DoubleType, DataTypes.TimestampType) => timestampsAsDoubles(spark)

      case (DataTypes.TimestampType, DataTypes.ByteType) => bytesAsTimestamps(spark)
      case (DataTypes.TimestampType, DataTypes.ShortType) => shortsAsTimestamps(spark)
      case (DataTypes.TimestampType, DataTypes.IntegerType) => intsAsTimestamps(spark)
      case (DataTypes.TimestampType, DataTypes.LongType) => longsAsTimestamps(spark)
      case (DataTypes.TimestampType, DataTypes.StringType) => validTimestamps(spark)

      case (DataTypes.StringType, DataTypes.BooleanType) => validBoolStrings(spark)

      case (DataTypes.StringType, DataTypes.ByteType) if ansiEnabled => bytesAsStrings(spark)
      case (DataTypes.StringType, DataTypes.ShortType) if ansiEnabled => shortsAsStrings(spark)
      case (DataTypes.StringType, DataTypes.IntegerType) if ansiEnabled => intsAsStrings(spark)
      case (DataTypes.StringType, DataTypes.LongType)  => if (ansiEnabled) {
        // ansi_cast does not support decimals
        longsAsStrings(spark)
      } else {
        longsAsDecimalStrings(spark)
      }
      case (DataTypes.StringType, DataTypes.FloatType) if ansiEnabled => floatsAsStrings(spark)
      case (DataTypes.StringType, DataTypes.DoubleType) if ansiEnabled => doublesAsStrings(spark)

      case (DataTypes.StringType, DataTypes.DateType) =>
        timestampsAsStrings(spark, false, ansiEnabled)
      case (DataTypes.StringType, DataTypes.TimestampType) =>
        timestampsAsStrings(spark, true, ansiEnabled)

      case (DataTypes.ShortType, DataTypes.ByteType) if ansiEnabled => bytesAsShorts(spark)
      case (DataTypes.IntegerType, DataTypes.ByteType) if ansiEnabled => bytesAsInts(spark)
      case (DataTypes.LongType, DataTypes.ByteType) if ansiEnabled => bytesAsLongs(spark)
      case (DataTypes.FloatType, DataTypes.ByteType) if ansiEnabled => bytesAsFloats(spark)
      case (DataTypes.DoubleType, DataTypes.ByteType) if ansiEnabled => bytesAsDoubles(spark)

      case (DataTypes.IntegerType, DataTypes.ShortType) if ansiEnabled => shortsAsInts(spark)
      case (DataTypes.LongType, DataTypes.ShortType) if ansiEnabled => shortsAsLongs(spark)
      case (DataTypes.FloatType, DataTypes.ShortType) if ansiEnabled => shortsAsFloats(spark)
      case (DataTypes.DoubleType, DataTypes.ShortType) if ansiEnabled => shortsAsDoubles(spark)

      case (DataTypes.LongType, DataTypes.IntegerType) if ansiEnabled => intsAsLongs(spark)
      case (DataTypes.FloatType, DataTypes.IntegerType) if ansiEnabled => intsAsFloats(spark)
      case (DataTypes.DoubleType, DataTypes.IntegerType) if ansiEnabled => intsAsDoubles(spark)

      case (DataTypes.FloatType, DataTypes.LongType) if ansiEnabled => longsAsFloats(spark)
      case (DataTypes.DoubleType, DataTypes.LongType) if ansiEnabled => longsAsDoubles(spark)

      case _ => FuzzerUtils.createDataFrame(from)(spark)
    }
  }

  private def castToStringExpectedFun[T]: T => Option[String] = (d: T) => Some(String.valueOf(d))

  test("cast byte to string") {
    testCastToString[Byte](DataTypes.ByteType)
  }

  test("cast short to string") {
    testCastToString[Short](DataTypes.ShortType)
  }

  test("cast int to string") {
    testCastToString[Int](DataTypes.IntegerType)
  }

  test("cast long to string") {
    testCastToString[Long](DataTypes.LongType)
  }

  test("cast float to string") {
    testCastToString[Float](DataTypes.FloatType, comparisonFunc = Some(compareStringifiedFloats))
  }

  test("cast double to string") {
    testCastToString[Double](DataTypes.DoubleType, comparisonFunc = Some(compareStringifiedFloats))
  }

  test("cast decimal to string") {
    val sqlCtx = SparkSession.getActiveSession.get.sqlContext
    sqlCtx.setConf("spark.sql.legacy.allowNegativeScaleOfDecimal", "true")
    sqlCtx.setConf("spark.rapids.sql.castDecimalToString.enabled", "true")

    Seq(10, 15, 18).foreach { precision =>
      Seq(-precision, -5, 0, 5, precision).foreach { scale =>
        testCastToString(DataTypes.createDecimalType(precision, scale),
          comparisonFunc = Some(compareStringifiedDecimalsInSemantic))
      }
    }
  }

  private def testCastToString[T](
      dataType: DataType,
      comparisonFunc: Option[(String, String) => Boolean] = None) {
    val checks = GpuOverrides.expressions(classOf[Cast]).getChecks.get.asInstanceOf[CastChecks]

    assert(checks.gpuCanCast(dataType, DataTypes.StringType))
    val schema = FuzzerUtils.createSchema(Seq(dataType))
    val childExpr: GpuBoundReference = GpuBoundReference(0, dataType, nullable = false)
    checkEvaluateGpuUnaryExpression(GpuCast(childExpr, DataTypes.StringType),
      dataType,
      DataTypes.StringType,
      expectedFun = castToStringExpectedFun[T],
      schema = schema,
      comparisonFunc = comparisonFunc)
  }

  testSparkResultsAreEqual("Test cast from long", longsDf) {
    frame => frame.select(
      col("longs").cast(IntegerType),
      col("longs").cast(LongType),
      col("longs").cast(StringType),
      col("more_longs").cast(BooleanType),
      col("more_longs").cast(ByteType),
      // Test requires ProjectExec support BinaryType, tested within md5 hash functionality instead
      // col("longs").cast(BinaryType),
      col("longs").cast(ShortType),
      col("longs").cast(FloatType),
      col("longs").cast(DoubleType),
      col("longs").cast(TimestampType))
  }

  testSparkResultsAreEqual("Test cast from float", mixedFloatDf,
      conf = sparkConf) {
    frame => frame.select(
      col("floats").cast(IntegerType),
      col("floats").cast(LongType),
      //      col("doubles").cast(StringType),
      col("more_floats").cast(BooleanType),
      col("more_floats").cast(ByteType),
      col("floats").cast(ShortType),
      col("floats").cast(FloatType),
      col("floats").cast(DoubleType),
      col("floats").cast(TimestampType))
  }

  testSparkResultsAreEqual("Test cast from double", doubleWithNansDf,
      conf = sparkConf) {
    frame => frame.select(
      col("doubles").cast(IntegerType),
      col("doubles").cast(LongType),
//      col("doubles").cast(StringType),
      col("more_doubles").cast(BooleanType),
      col("more_doubles").cast(ByteType),
      col("doubles").cast(ShortType),
      col("doubles").cast(FloatType),
      col("doubles").cast(DoubleType),
      col("doubles").cast(TimestampType))
  }

  testSparkResultsAreEqual("Test cast from boolean", booleanDf) {
    frame => frame.select(
      col("bools").cast(IntegerType),
      col("bools").cast(LongType),
      //col("bools").cast(StringType),
      col("more_bools").cast(BooleanType),
      col("more_bools").cast(ByteType),
      col("bools").cast(ShortType),
      col("bools").cast(FloatType),
      col("bools").cast(DoubleType))
  }

  testSparkResultsAreEqual("Test cast from date", timestampDatesMsecParquet) {
    frame => frame.select(
      col("date"),
      col("date").cast(BooleanType),
      col("date").cast(ByteType),
      col("date").cast(ShortType),
      col("date").cast(IntegerType),
      col("date").cast(LongType),
      col("date").cast(FloatType),
      col("date").cast(DoubleType),
      col("date").cast(LongType),
      col("date").cast(TimestampType))
   }

  testSparkResultsAreEqual("Test cast from string to bool", maybeBoolStrings) {
    frame => frame.select(col("maybe_bool").cast(BooleanType))
  }

  private def maybeBoolStrings(spark: SparkSession): DataFrame = {
    import spark.implicits._
    val trueStrings = Seq("t", "true", "y", "yes", "1")
    val falseStrings = Seq("f", "false", "n", "no", "0")
    val maybeBool: Seq[String] = trueStrings ++ falseStrings ++ Seq(
      "maybe", " true ", " false ", null, "", "12")
    maybeBool.toDF("maybe_bool")
  }

  private val timestampCastFn = { frame: DataFrame =>
    frame.select(
      col("time"),
      col("time").cast(BooleanType),
      col("time").cast(ByteType),
      col("time").cast(ShortType),
      col("time").cast(IntegerType),
      col("time").cast(LongType),
      col("time").cast(FloatType),
      col("time").cast(DoubleType),
      col("time").cast(LongType),
      col("time").cast(DateType))
  }

  testSparkResultsAreEqual(
    "Test cast from timestamp", timestampDatesMsecParquet)(timestampCastFn)

  test("Test cast from timestamp in UTC-equivalent timezone") {
    val oldtz = TimeZone.getDefault
    try {
      TimeZone.setDefault(TimeZone.getTimeZone("Etc/UTC-0"))
      val (fromCpu, fromGpu) = runOnCpuAndGpu(timestampDatesMsecParquet, timestampCastFn)
      compareResults(sort=false, 0, fromCpu, fromGpu)
    } finally {
      TimeZone.setDefault(oldtz)
    }
  }

  testSparkResultsAreEqual("Test cast to timestamp", mixedDfWithNulls) {
    frame => frame.select(
      col("ints").cast(TimestampType),
      col("longs").cast(TimestampType),
      col("doubles").cast(TimestampType))
  }

  testSparkResultsAreEqual("Test cast from strings to int", doublesAsStrings,
    conf = sparkConf) {
    frame => frame.select(
      col("c0").cast(LongType),
      col("c0").cast(IntegerType),
      col("c0").cast(ShortType),
      col("c0").cast(ByteType))
  }

  testSparkResultsAreEqual("Test cast from strings to doubles", doublesAsStrings,
    conf = sparkConf, maxFloatDiff = 0.0001) {
    frame => frame.select(
      col("c0").cast(DoubleType))
  }

  testSparkResultsAreEqual("Test cast from strings to floats", floatsAsStrings,
    conf = sparkConf, maxFloatDiff = 0.0001) {
    frame => frame.select(
      col("c0").cast(FloatType))
  }

  testSparkResultsAreEqual("Test bad cast from strings to floats", invalidFloatStringsDf,
    conf = sparkConf, maxFloatDiff = 0.0001) {
    frame =>frame.select(
      col("c0").cast(DoubleType),
      col("c0").cast(FloatType),
      col("c1").cast(DoubleType),
      col("c1").cast(FloatType))
  }

  // Currently there is a bug in cudf which doesn't convert some corner cases correctly
  // The bug is documented here https://github.com/rapidsai/cudf/issues/5225
  ignore("Test cast from strings to double that doesn't match") {
    testSparkResultsAreEqual("Test cast from strings to double that doesn't match",
        badDoubleStringsDf, conf = sparkConf, maxFloatDiff = 0.0001) {
      frame => frame.select(
        col("c0").cast(DoubleType))
    }
  }

  testSparkResultsAreEqual("ansi_cast string to double exp", exponentsAsStringsDf,
    conf = sparkConf, maxFloatDiff = 0.0001) {
    frame => frame.select(
      col("c0").cast(DoubleType))
  }

  testSparkResultsAreEqual("ansi_cast string to float exp", exponentsAsStringsDf,
    conf = sparkConf, maxFloatDiff = 0.0001) {
    frame => frame.select(
      col("c0").cast(FloatType))
  }

  // Test requires ProjectExec support BinaryType, tested within md5 hash functionality instead
  // testSparkResultsAreEqual("Test cast from strings to binary", floatsAsStrings) {
  //   frame => frame.select(
  //     col("c0").cast(BinaryType))
  // }

  test("cast short to decimal") {
    List(-4, -2, 0,  1, 5, 15).foreach { scale =>
      testCastToDecimal(DataTypes.ShortType, scale,
        customRandGenerator = Some(new scala.util.Random(1234L)))
    }
  }

  test("cast int to decimal") {
    List(-9, -5, -2, 0, 1, 5, 15).foreach { scale =>
      testCastToDecimal(DataTypes.IntegerType, scale,
        customRandGenerator = Some(new scala.util.Random(1234L)))
    }
  }

  test("cast long to decimal") {
    List(-18, -10, -3, 0, 1, 5, 15).foreach { scale =>
      testCastToDecimal(DataTypes.LongType, scale,
        customRandGenerator = Some(new scala.util.Random(1234L)))
    }
  }

  test("cast float to decimal") {
    List(-18, -10, -3, 0, 1, 5, 15).foreach { scale =>
      testCastToDecimal(DataTypes.FloatType, scale,
        customRandGenerator = Some(new scala.util.Random(1234L)))
    }
  }

  test("cast float to decimal (include NaN/INF/-INF)") {
    def floatsIncludeNaNs(ss: SparkSession): DataFrame = {
      mixedFloatDf(ss).select(col("floats").as("col"))
    }
    List(-10, -1, 0, 1, 10).foreach { scale =>
      testCastToDecimal(DataTypes.FloatType, scale,
        customDataGenerator = Some(floatsIncludeNaNs))
    }
  }

  test("cast double to decimal") {
    List(-18, -10, -3, 0, 1, 5, 15).foreach { scale =>
      testCastToDecimal(DataTypes.DoubleType, scale,
        customRandGenerator = Some(new scala.util.Random(1234L)))
    }
  }

  test("cast double to decimal (include NaN/INF/-INF)") {
    def doublesIncludeNaNs(ss: SparkSession): DataFrame = {
      mixedDoubleDf(ss).select(col("doubles").as("col"))
    }
    List(-10, -1, 0, 1, 10).foreach { scale =>
      testCastToDecimal(DataTypes.DoubleType, scale,
        customDataGenerator = Some(doublesIncludeNaNs))
    }
  }

  test("cast decimal to decimal") {
    // fromScale == toScale
    testCastToDecimal(DataTypes.createDecimalType(18, 0),
      scale = 0,
      customRandGenerator = Some(new scala.util.Random(1234L)))
    testCastToDecimal(DataTypes.createDecimalType(18, 2),
      scale = 2,
      ansiEnabled = true,
      customRandGenerator = Some(new scala.util.Random(1234L)))
    testCastToDecimal(DataTypes.createDecimalType(18, 2),
      precision = 9, scale = 2,
      customRandGenerator = Some(new scala.util.Random(1234L)))

    testCastToDecimal(DataTypes.createDecimalType(8, 0),
      scale = 0,
      customRandGenerator = Some(new scala.util.Random(1234L)))
    testCastToDecimal(DataTypes.createDecimalType(8, 2),
      precision = 18, scale = 2,
      customRandGenerator = Some(new scala.util.Random(1234L)))

    // fromScale > toScale
    testCastToDecimal(DataTypes.createDecimalType(18, 1),
      scale = -1,
      customRandGenerator = Some(new scala.util.Random(1234L)))
    testCastToDecimal(DataTypes.createDecimalType(18, 10),
      scale = 2,
      ansiEnabled = true,
      customRandGenerator = Some(new scala.util.Random(1234L)))
    testCastToDecimal(DataTypes.createDecimalType(18, 10),
      precision = 9, scale = 2,
      customRandGenerator = Some(new scala.util.Random(1234L)))
    testCastToDecimal(DataTypes.createDecimalType(8, 4),
      precision = 18, scale = 15,
      customRandGenerator = Some(new scala.util.Random(1234L)))
    testCastToDecimal(DataTypes.createDecimalType(8, 1),
      scale = -1,
      customRandGenerator = Some(new scala.util.Random(1234L)))
    testCastToDecimal(DataTypes.createDecimalType(8, 7),
      precision = 5, scale = 2,
      customRandGenerator = Some(new scala.util.Random(1234L)))
    testCastToDecimal(DataTypes.createDecimalType(8, 7),
      precision = 18, scale = 5,
      customRandGenerator = Some(new scala.util.Random(1234L)))

    // fromScale < toScale
    testCastToDecimal(DataTypes.createDecimalType(18, 0),
      scale = 3,
      customRandGenerator = Some(new scala.util.Random(1234L)))
    testCastToDecimal(DataTypes.createDecimalType(9, 5),
      precision = 18, scale = 10,
      customRandGenerator = Some(new scala.util.Random(1234L)))
    testCastToDecimal(DataTypes.createDecimalType(18, 3),
      precision = 9, scale = 5,
      customRandGenerator = Some(new scala.util.Random(1234L)))
    testCastToDecimal(DataTypes.createDecimalType(8, 0),
      precision = 8, scale = 3,
      customRandGenerator = Some(new scala.util.Random(1234L)))
    testCastToDecimal(DataTypes.createDecimalType(18, 5),
      precision = 9, scale = 3,
      customRandGenerator = Some(new scala.util.Random(1234L)))
    testCastToDecimal(DataTypes.createDecimalType(8, 5),
      precision = 18, scale = 7,
      customRandGenerator = Some(new scala.util.Random(1234L)))
  }

  test("Detect overflow from numeric types to decimal") {
    def intGenerator(column: Seq[Int])(ss: SparkSession): DataFrame = {
      import ss.sqlContext.implicits._
      column.toDF("col")
    }
    def longGenerator(column: Seq[Long])(ss: SparkSession): DataFrame = {
      import ss.sqlContext.implicits._
      column.toDF("col")
    }
    def floatGenerator(column: Seq[Float])(ss: SparkSession): DataFrame = {
      import ss.sqlContext.implicits._
      column.toDF("col")
    }
    def doubleGenerator(column: Seq[Double])(ss: SparkSession): DataFrame = {
      import ss.sqlContext.implicits._
      column.toDF("col")
    }
    def decimalGenerator(column: Seq[Decimal], decType: DecimalType
    )(ss: SparkSession): DataFrame = {
      val field = StructField("col", decType)
      ss.createDataFrame(column.map(Row(_)).asJava, StructType(Seq(field)))
    }
    def nonOverflowCase(dataType: DataType,
      generator: SparkSession => DataFrame,
      precision: Int,
      scale: Int): Unit = {
      testCastToDecimal(dataType,
        customDataGenerator = Some(generator),
        precision = precision, scale = scale,
        ansiEnabled = true, gpuOnly = true)
    }
    def overflowCase(dataType: DataType,
      generator: SparkSession => DataFrame,
      precision: Int,
      scale: Int): Unit = {
      // Catch out of range exception when AnsiMode is on
      assert(
        exceptionContains(
        intercept[org.apache.spark.SparkException] {
          nonOverflowCase(dataType, generator, precision, scale)
        },
        GpuCast.INVALID_INPUT_MESSAGE)
      )
      // Compare gpu results with cpu ones when AnsiMode is off (most of them should be null)
      testCastToDecimal(dataType,
        customDataGenerator = Some(generator),
        precision = precision, scale = scale)
    }

    // Test 1: overflow caused by half-up rounding
    nonOverflowCase(DataTypes.DoubleType, precision = 5, scale = 2,
      generator = doubleGenerator(Seq(999.994)))
    nonOverflowCase(DataTypes.DoubleType, precision = 4, scale = -2,
      generator = doubleGenerator(Seq(-999940)))

    overflowCase(DataTypes.DoubleType, precision = 5, scale = 2,
      generator = doubleGenerator(Seq(999.995)))
    overflowCase(DataTypes.DoubleType, precision = 5, scale = -3,
      generator = doubleGenerator(Seq(99999500f)))

    // Test 2: overflow caused by out of range integers
    nonOverflowCase(DataTypes.IntegerType, precision = 9, scale = -1,
      generator = intGenerator(Seq(Int.MinValue, Int.MaxValue)))
    nonOverflowCase(DataTypes.LongType, precision = 18, scale = -1,
      generator = longGenerator(Seq(Long.MinValue, Long.MaxValue)))

    overflowCase(DataTypes.IntegerType, precision = 9, scale = 0,
      generator = intGenerator(Seq(Int.MaxValue)))
    overflowCase(DataTypes.IntegerType, precision = 9, scale = 0,
      generator = intGenerator(Seq(Int.MinValue)))
    overflowCase(DataTypes.LongType, precision = 18, scale = 0,
      generator = longGenerator(Seq(Long.MaxValue)))
    overflowCase(DataTypes.LongType, precision = 18, scale = 0,
      generator = longGenerator(Seq(Long.MinValue)))

    // Test 3: overflow caused by out of range floats
    nonOverflowCase(DataTypes.FloatType, precision = 10, scale = 5,
      generator = floatGenerator(Seq(12345.678f)))
    nonOverflowCase(DataTypes.DoubleType, precision = 18, scale = 5,
      generator = doubleGenerator(Seq(123450000000.123456)))

    overflowCase(DataTypes.FloatType, precision = 10, scale = 6,
      generator = floatGenerator(Seq(12345.678f)))
    overflowCase(DataTypes.DoubleType, precision = 15, scale = -5,
      generator = doubleGenerator(Seq(1.23e21)))

    // Test 4: overflow caused by decimal rescaling
    val decType = DataTypes.createDecimalType(18, 0)
    nonOverflowCase(decType,
      precision = 18, scale = 10,
      generator = decimalGenerator(Seq(Decimal(99999999L)), decType))
    overflowCase(decType,
      precision = 18, scale = 10,
      generator = decimalGenerator(Seq(Decimal(100000000L)), decType))
  }

  test("cast string to decimal") {
    List(-18, -10, -3, 0, 1, 5, 15).foreach { scale =>
      testCastToDecimal(DataTypes.StringType, scale,
        customRandGenerator = Some(new scala.util.Random(1234L)))
    }
  }

  test("cast string to decimal (include NaN/INF/-INF)") {
    def doubleStrings(ss: SparkSession): DataFrame = {
      val df1 = floatsAsStrings(ss).selectExpr("cast(c0 as Double) as col")
      val df2 = doublesAsStrings(ss).select(col("c0").as("col"))
      df1.unionAll(df2)
    }
    List(-10, -1, 0, 1, 10).foreach { scale =>
      testCastToDecimal(DataTypes.StringType, scale = scale,
        customDataGenerator = Some(doubleStrings))
    }
  }

  test("cast string to decimal (truncated cases)") {
    def specialGenerator(column: Seq[String])(ss: SparkSession): DataFrame = {
      import ss.sqlContext.implicits._
      column.toDF("col")
    }
    testCastToDecimal(DataTypes.StringType, scale = 7,
      customDataGenerator = Some(specialGenerator(Seq("9999999999"))))
    testCastToDecimal(DataTypes.StringType, scale = 2,
      customDataGenerator = Some(specialGenerator(Seq("999999999999999"))))
    testCastToDecimal(DataTypes.StringType, scale = 0,
      customDataGenerator = Some(specialGenerator(Seq("99999999999999999"))))
    testCastToDecimal(DataTypes.StringType, scale = -1,
      customDataGenerator = Some(specialGenerator(Seq("99999999999999999"))))
    testCastToDecimal(DataTypes.StringType, scale = -10,
      customDataGenerator = Some(specialGenerator(Seq("99999999999999999"))))
  }

  test("ansi_cast string to decimal exp") {
    def exponentsAsStrings(ss: SparkSession): DataFrame = {
      exponentsAsStringsDf(ss).select(col("c0").as("col"))
    }
    List(-10, -1, 0, 1, 10).foreach { scale =>
      testCastToDecimal(DataTypes.StringType, scale = scale,
        customDataGenerator = Some(exponentsAsStrings),
        ansiEnabled = true)
    }
  }

<<<<<<< HEAD
=======
  test("CAST string to float - sanitize step") {
    val testPairs = Seq(
      ("\tinf", "Inf"),
      ("\t+InFinITy", "Inf"),
      ("\tInFinITy", "Inf"),
      ("\t-InFinITy", "-Inf"),
      ("\t61f", "61"),
      (".8E4f", ".8E4")
    )
    val inputs = testPairs.map(_._1)
    val expected = testPairs.map(_._2)
    withResource(ColumnVector.fromStrings(inputs: _*)) { v =>
      withResource(ColumnVector.fromStrings(expected: _*)) { expected =>
        withResource(GpuCast.sanitizeStringToFloat(v, ansiEnabled = false)) { actual =>
          CudfTestHelper.assertColumnsAreEqual(expected, actual)
        }
      }
    }
  }

  test("CAST string to integer - sanitize step") {
    val testPairs: Seq[(String, String)] = Seq(
      (null, null),
      ("1e4", "1e4"),
      ("123", "123"),
      (".", "0"),
      (".2", "0"),
      ("-.2", "0"),
      ("0.123", "0"),
      ("321.123", "321"),
      ("0.123\r123", null),
      (".\r123", null)
    )
    val inputs = testPairs.map(_._1)
    val expected = testPairs.map(_._2)
    withResource(ColumnVector.fromStrings(inputs: _*)) { v =>
      withResource(ColumnVector.fromStrings(expected: _*)) { expected =>
        withResource(GpuCast.sanitizeStringToIntegralType(v, ansiEnabled = false)) { actual =>
          CudfTestHelper.assertColumnsAreEqual(expected, actual)
        }
      }
    }
  }

  test("CAST string to date - sanitize step") {
    val testPairs = Seq(
      ("2001-1", "2001-01"),
      ("2001-01-1", "2001-01-01"),
      ("2001-1-1", "2001-01-01"),
      ("2001-01-1", "2001-01-01"),
      ("2001-01-1 ", "2001-01-01 "),
      ("2001-1-1 ", "2001-01-01 "),
      ("2001-1-1 ZZZ", "2001-01-01 ZZZ"),
      ("2001-1-1TZZZ", "2001-01-01TZZZ"),
      ("3330-7 39 49: 1", "3330-7 39 49: 1"),
      ("today", "today")
    )
    val inputs = testPairs.map(_._1)
    val expected = testPairs.map(_._2)
    withResource(ColumnVector.fromStrings(inputs: _*)) { v =>
      withResource(ColumnVector.fromStrings(expected: _*)) { expected =>
        withResource(GpuCast.sanitizeStringToDate(v)) { actual =>
          CudfTestHelper.assertColumnsAreEqual(expected, actual)
        }
      }
    }
  }

>>>>>>> e0fda107
  protected def testCastToDecimal(
    dataType: DataType,
    scale: Int,
    precision: Int = ai.rapids.cudf.DType.DECIMAL64_MAX_PRECISION,
    maxFloatDiff: Double = 1e-9,
    customDataGenerator: Option[SparkSession => DataFrame] = None,
    customRandGenerator: Option[scala.util.Random] = None,
    ansiEnabled: Boolean = false,
    gpuOnly: Boolean = false) {

    val dir = Files.createTempDirectory("spark-rapids-test").toFile
    val path = new File(dir,
      s"GpuAnsiCast-${System.currentTimeMillis()}.parquet").getAbsolutePath

    try {
      val conf = new SparkConf()
        .set(RapidsConf.DECIMAL_TYPE_ENABLED.key, "true")
        .set(RapidsConf.ENABLE_CAST_FLOAT_TO_DECIMAL.key, "true")
        .set(RapidsConf.ENABLE_CAST_STRING_TO_DECIMAL.key, "true")
        .set("spark.rapids.sql.exec.FileSourceScanExec", "false")
        .set("spark.sql.legacy.allowNegativeScaleOfDecimal", "true")
        .set("spark.sql.ansi.enabled", ansiEnabled.toString)

      val defaultRandomGenerator: SparkSession => DataFrame = {
        val rnd = customRandGenerator.getOrElse(new scala.util.Random(1234L))
        generateCastToDecimalDataFrame(dataType, precision - scale, rnd, 500)
      }
      val generator = customDataGenerator.getOrElse(defaultRandomGenerator)
      withCpuSparkSession(spark => generator(spark).write.parquet(path), conf)

      val createDF = (ss: SparkSession) => ss.read.parquet(path)
      val decType = DataTypes.createDecimalType(precision, scale)
      val execFun = (df: DataFrame) => {
        df.withColumn("col2", col("col").cast(decType))
      }
      if (!gpuOnly) {
        val (fromCpu, fromGpu) = runOnCpuAndGpu(createDF, execFun, conf, repart = 0)
        val (cpuResult, gpuResult) = dataType match {
          case ShortType | IntegerType | LongType | _: DecimalType =>
            fromCpu.map(r => Row(r.getDecimal(1))) -> fromGpu.map(r => Row(r.getDecimal(1)))
          case FloatType | DoubleType | StringType =>
            // There may be tiny difference between CPU and GPU result when casting from double
            val fetchFromRow = (r: Row) => {
              if (r.isNullAt(1)) Double.NaN
              else r.getDecimal(1).unscaledValue().doubleValue()
            }
            fromCpu.map(r => Row(fetchFromRow(r))) -> fromGpu.map(r => Row(fetchFromRow(r)))
        }
        compareResults(sort = false, maxFloatDiff, cpuResult, gpuResult)
      } else {
        withGpuSparkSession((ss: SparkSession) => execFun(createDF(ss)).collect(), conf)
      }
    } finally {
      dir.delete()
    }
  }

  private def generateCastToDecimalDataFrame(
    dataType: DataType,
    integralSize: Int,
    rndGenerator: scala.util.Random,
    rowCount: Int = 100)(ss: SparkSession): DataFrame = {

    import ss.sqlContext.implicits._
    val enhancedRnd = new EnhancedRandom(rndGenerator, FuzzerOptions()) {
      override def nextLong(): Long = r.nextInt(11) match {
        case 0 => -999999999999999999L
        case 1 => 999999999999999999L
        case 2 => 0
        case x if x % 2 == 0 => (r.nextDouble() * -999999999999999999L).toLong
        case _ => (r.nextDouble() * 999999999999999999L).toLong
      }
    }
    val scaleRnd = new scala.util.Random(enhancedRnd.nextLong())
    val rawColumn: Seq[Any] = (0 until rowCount).map { _ =>
      val scale = 18 - scaleRnd.nextInt(integralSize + 1)
      dataType match {
        case ShortType =>
          enhancedRnd.nextLong() / math.pow(10, scale max 14).toLong
        case IntegerType =>
          enhancedRnd.nextLong() / math.pow(10, scale max 9).toLong
        case LongType =>
          enhancedRnd.nextLong() / math.pow(10, scale max 0).toLong
        case FloatType | DoubleType | StringType =>
          enhancedRnd.nextLong() / math.pow(10, scale + 2)
        case dt: DecimalType =>
          val unscaledValue = (enhancedRnd.nextLong() * math.pow(10, dt.precision - 18)).toLong
          Decimal.createUnsafe(unscaledValue, dt.precision, dt.scale)
        case _ =>
          throw new IllegalArgumentException(s"unsupported dataType: $dataType")
      }
    }
    dataType match {
      case ShortType =>
        rawColumn.map(_.asInstanceOf[Long].toShort).toDF("col")
      case IntegerType =>
        rawColumn.map(_.asInstanceOf[Long].toInt).toDF("col")
      case LongType =>
        rawColumn.map(_.asInstanceOf[Long]).toDF("col")
      case FloatType =>
        rawColumn.map(_.asInstanceOf[Double].toFloat).toDF("col")
      case DoubleType =>
        rawColumn.map(_.asInstanceOf[Double]).toDF("col")
      case StringType =>
        rawColumn.map(_.asInstanceOf[Double].toString).toDF("col")
      case dt: DecimalType =>
        val row = rawColumn.map(e => Row(e.asInstanceOf[Decimal])).asJava
        ss.createDataFrame(row, StructType(Seq(StructField("col", dt))))
    }
  }
}

/** Data shared between CastOpSuite and AnsiCastOpSuite. */
object CastOpSuite {

  def doublesAsStrings(session: SparkSession): DataFrame = {
    val schema = FuzzerUtils.createSchema(Seq(DoubleType), false)
    val df = FuzzerUtils.generateDataFrame(session, schema, 2048)
    df.withColumn("c0", col("c0").cast(StringType))
  }

  def floatsAsStrings(session: SparkSession): DataFrame = {
    val schema = FuzzerUtils.createSchema(Seq(FloatType), false)
    val df = FuzzerUtils.generateDataFrame(session, schema, 2048)
    df.withColumn("c0", col("c0").cast(StringType))
  }

  def bytesAsShorts(session: SparkSession): DataFrame = {
    import session.sqlContext.implicits._
    byteValues.map(_.toShort).toDF("c0")
  }

  def bytesAsInts(session: SparkSession): DataFrame = {
    import session.sqlContext.implicits._
    byteValues.map(_.toInt).toDF("c0")
  }

  def bytesAsLongs(session: SparkSession): DataFrame = {
    import session.sqlContext.implicits._
    byteValues.map(_.toLong).toDF("c0")
  }

  def bytesAsFloats(session: SparkSession): DataFrame = {
    import session.sqlContext.implicits._
    byteValues.map(_.toFloat).toDF("c0")
  }

  def bytesAsDoubles(session: SparkSession): DataFrame = {
    import session.sqlContext.implicits._
    byteValues.map(_.toDouble).toDF("c0")
  }

  def bytesAsTimestamps(session: SparkSession): DataFrame = {
    import session.sqlContext.implicits._
    byteValues.map(value => new Timestamp(value)).toDF("c0")
  }

  def bytesAsStrings(session: SparkSession): DataFrame = {
    import session.sqlContext.implicits._
    byteValues.map(value => String.valueOf(value)).toDF("c0")
  }

  def shortsAsInts(session: SparkSession): DataFrame = {
    import session.sqlContext.implicits._
    shortValues.map(_.toInt).toDF("c0")
  }

  def shortsAsLongs(session: SparkSession): DataFrame = {
    import session.sqlContext.implicits._
    shortValues.map(_.toLong).toDF("c0")
  }

  def shortsAsFloats(session: SparkSession): DataFrame = {
    import session.sqlContext.implicits._
    shortValues.map(_.toFloat).toDF("c0")
  }

  def shortsAsDoubles(session: SparkSession): DataFrame = {
    import session.sqlContext.implicits._
    shortValues.map(_.toDouble).toDF("c0")
  }

  def shortsAsTimestamps(session: SparkSession): DataFrame = {
    import session.sqlContext.implicits._
    shortValues.map(value => new Timestamp(value)).toDF("c0")
  }

  def shortsAsStrings(session: SparkSession): DataFrame = {
    import session.sqlContext.implicits._
    shortValues.map(value => String.valueOf(value)).toDF("c0")
  }

  def intsAsLongs(session: SparkSession): DataFrame = {
    import session.sqlContext.implicits._
    intValues.map(_.toLong).toDF("c0")
  }

  def intsAsFloats(session: SparkSession): DataFrame = {
    import session.sqlContext.implicits._
    // Spark 3.1.0 changed the range of floats that can be cast to integral types and this
    // required the intsAsFloats to be updated to avoid using Int.MaxValue. The supported
    // range is now `Math.floor(x) <= Int.MaxValue && Math.ceil(x) >= Int.MinValue`
    Seq(Int.MinValue.toFloat, 2147483583.toFloat, 0, -0, -1, 1).toDF("c0")
  }

  def intsAsDoubles(session: SparkSession): DataFrame = {
    import session.sqlContext.implicits._
    intValues.map(_.toDouble).toDF("c0")
  }

  def intsAsTimestamps(session: SparkSession): DataFrame = {
    import session.sqlContext.implicits._
    intValues.map(value => new Timestamp(value)).toDF("c0")
  }

  def intsAsStrings(session: SparkSession): DataFrame = {
    import session.sqlContext.implicits._
    intValues.map(value => String.valueOf(value)).toDF("c0")
  }

  def longsAsFloats(session: SparkSession): DataFrame = {
    import session.sqlContext.implicits._
    longValues.map(_.toFloat).toDF("c0")
  }

  def longsAsDoubles(session: SparkSession): DataFrame = {
    import session.sqlContext.implicits._
    longValues.map(_.toDouble).toDF("c0")
  }

  def longsAsTimestamps(session: SparkSession): DataFrame = {
    import session.sqlContext.implicits._
    timestampValues.map(value => new Timestamp(value)).toDF("c0")
  }

  def longsAsStrings(session: SparkSession): DataFrame = {
    import session.sqlContext.implicits._
    longValues.map(value => String.valueOf(value)).toDF("c0")
  }

  def longsAsDecimalStrings(session: SparkSession): DataFrame = {
    import session.sqlContext.implicits._
    longValues.map(value => String.valueOf(value) + ".1").toDF("c0")
  }

  def timestampsAsFloats(session: SparkSession): DataFrame = {
    import session.sqlContext.implicits._
    timestampValues.map(_.toFloat).toDF("c0")
  }

  def timestampsAsDoubles(session: SparkSession): DataFrame = {
    import session.sqlContext.implicits._
    timestampValues.map(_.toDouble).toDF("c0")
  }

  def timestampsAsStrings(session: SparkSession,
      castStringToTimestamp: Boolean,
      validOnly: Boolean): DataFrame = {
    import session.sqlContext.implicits._

    val specialDates = Seq(
      "epoch",
      "now",
      "today",
      "yesterday",
      "tomorrow"
    )

    // `yyyy`
    val validYear = Seq("2006")

    // note that single-digit months are not currently supported on GPU for this format
    val validYearMonth = Seq(
      // `yyyy-[m]m`
      "2007-01",
      "2007-2"
    )

    // note that single-digit days are not currently supported on GPU for this format
    val validYearMonthDay = Seq(
      // `yyyy-[m]m-[d]d`
      "2008-1-02",
      "2008-01-03",
      "2008-01-4",
      "2008-1-05",
      "2008-1-6",
      // `yyyy-[m]m-[d]d `
      "2009-1-02 ",
      "2009-01-03 ",
      "2009-01-4 ",
      "2009-1-05 ",
      "2009-1-6 "
    )

    val validTimestamps = Seq(
      "2030-8-1 11:02:03.012345Z",
      "2030-9-11 11:02:03.012345Z",
      "2030-10-1 11:02:03.012345Z",
      "2030-11-11 12:02:03.012345Z",
      "2031-8-1T11:02:03.012345Z",
      "2031-9-11T11:02:03.012345Z",
      "2031-10-1T11:02:03.012345Z",
      "2031-11-11T12:02:03.012345Z"
    )

    // invalid values that should be cast to null on both CPU and GPU
    val invalidValues = if (validOnly) {
      Seq.empty
    } else {
      Seq(
        "200", // year too few digits
        "20000", // year too many digits
        "1999\rGARBAGE",
        "1999-1\rGARBAGE",
        "1999-12\rGARBAGE",
        "1999-12-31\rGARBAGE",
        "1999-10-1 TGARBAGE\nMORE GARBAGE",
        "200-1-1",
        "2000-1-1-1",
        "2000-1-1-1-1",
        "-1-1-1-",
        "2010-01-6\r\nT\r\n12:34:56.000111Z",
        "2010-01-6\nT 12:34:56.000111Z",
        "2010-01-6\nT\n12:34:56.000111Z",
        "2010-01-6 T 12:34:56.000111Z",
        "2010-01-6\tT\t12:34:56.000111Z",
        "2010-01-6T\t12:34:56.000111Z",
        "2010-01-6T 12:34:56.000111Z",
        "2010-01-6T  12:34:56.000111Z",
        "2010-01-6 T 12:34:56.000111Z",
        "2010-01-6  T12:34:56.000111Z",
        "2030-11-11 12:02:03.012345Z TRAILING TEXT",
        "2010-01-6 ",
        "2010-01-6 T",
        "2010-01-6 T\n",
        "2010-01-6 T\n12:34:56.000111Z",
        "2018random_text",
        "2018-11random_text",
        "2018-1random_text",
        "2018-11-08random_text",
        "2018-11-9random_text",
        // date component out of range
        "2020-13-01",
        "2020-12-32",
        "2020-02-30",
        "2030-00-11 12:02:03.012345Z",
        "2030-00-11T12:02:03.012345Z",
        // `yyyy-[m]m-[d]dT*` in Spark 3.1+ these no longer work for AnsiCast, but did before
        "2010-1-01T!@#$%",
        "2010-1-02T,",
        "2010-01-03T*",
        "2010-01-04TT",
        "2010-02-3T*",
        "2010-02-4TT",
        // `yyyy-[m]m-[d]d *` in Spark 3.1+ these no longer work for AnsiCast, but did before
        "2010-1-01 !@#$%",
        "2010-1-02 ,",
        "2010-01-03 *",
        "2010-01-04 T",
        "2010-01-5 T",
        "2010-1-06 T",
        "2010-1-7 T")
    }

    val timestampWithoutDate = if (validOnly && !castStringToTimestamp) {
      // 3.2.0+ throws exceptions on string to date ANSI cast errors
      Seq.empty
    } else {
      Seq(
        "23:59:59.333666Z",
        "T21:34:56.333666Z"
      )
    }

    val allValues = specialDates ++
        validYear ++
        validYearMonth ++
        validYearMonthDay ++
        invalidValues ++
        validTimestamps ++
        timestampWithoutDate

    // these partial timestamp formats are not yet supported in cast string to timestamp but are
    // supported by cast string to date
    val partialTimestamps = Seq(
      "2010-01-05T12:34:56Z",
      "2010-02-5T12:34:56Z"
    )

    val values = if (castStringToTimestamp) {
      // filter out "now" because it contains the current time so CPU and GPU will never match
      allValues.filterNot(_ == "now")
    } else {
      allValues ++ partialTimestamps
    }

    val valuesWithWhitespace = values.map(s => s"\t\n\t$s\r\n")

    (values ++ valuesWithWhitespace).toDF("c0")
  }

  def validTimestamps(session: SparkSession): DataFrame = {
    import session.sqlContext.implicits._
    val timestampStrings = Seq(
      "1920-12-31T11:59:59.999",
      "1969-12-31T23:59:59.999",
      "1969-12-31T23:59:59.999999",
      "1970-01-01T00:00:00.000",
      "1970-01-01T00:00:00.999",
      "1970-01-01T00:00:00.999111",
      "2020-12-31T11:59:59.990",
      "2020-12-31T11:59:59.900",
      "2020-12-31T11:59:59.000",
      "2020-12-31T11:59:50.000",
      "2020-12-31T11:59:00.000",
      "2020-12-31T11:50:00.000",
      "2020-12-31T11:00:00.000"
    )
    val timestamps = timestampStrings
      .map(s => Timestamp.valueOf(LocalDateTime.parse(s)))

    timestamps.toDF("c0")
  }

  protected def validBoolStrings(spark: SparkSession): DataFrame = {
    import spark.implicits._
    val boolStrings: Seq[String] = Seq("t", "true", "y", "yes", "1") ++
      Seq("f", "false", "n", "no", "0")
    boolStrings.toDF("c0")
  }

  private val byteValues: Seq[Byte] = Seq(Byte.MinValue, Byte.MaxValue, 0, -0, -1, 1)
  private val shortValues: Seq[Short] = Seq(Short.MinValue, Short.MaxValue, 0, -0, -1, 1)
  private val intValues: Seq[Int] = Seq(Int.MinValue, Int.MaxValue, 0, -0, -1, 1)
  private val longValues: Seq[Long] = Seq(Long.MinValue, Long.MaxValue, 0, -0, -1, 1)
  private val timestampValues: Seq[Long] = Seq(6321706291000L)

}<|MERGE_RESOLUTION|>--- conflicted
+++ resolved
@@ -22,12 +22,15 @@
 import java.time.LocalDateTime
 import java.util.TimeZone
 
+import ai.rapids.cudf.ColumnVector
 import scala.collection.JavaConverters._
+import scala.util.{Failure, Random, Success, Try}
 
 import org.apache.spark.SparkConf
 import org.apache.spark.sql.{DataFrame, Row, SparkSession}
 import org.apache.spark.sql.catalyst.expressions.{AnsiCast, Cast}
 import org.apache.spark.sql.functions.col
+import org.apache.spark.sql.internal.SQLConf
 import org.apache.spark.sql.types._
 
 class CastOpSuite extends GpuExpressionTestSuite {
@@ -55,8 +58,6 @@
     for (from <- supportedTypes; to <- supportedTypes) yield (from, to)
   }
 
-<<<<<<< HEAD
-=======
   private val BOOL_CHARS = " \t\r\nFALSEfalseTRUEtrue01yesYESnoNO"
   private val NUMERIC_CHARS = "infinityINFINITY \t\r\n0123456789.+-eEfFdD"
   private val DATE_CHARS = " \t\r\n0123456789:-/TZ"
@@ -246,7 +247,6 @@
     }
   }
 
->>>>>>> e0fda107
   test("Test all supported casts with in-range values") {
     // test cast() and ansi_cast()
     Seq(false, true).foreach { ansiEnabled =>
@@ -887,8 +887,6 @@
     }
   }
 
-<<<<<<< HEAD
-=======
   test("CAST string to float - sanitize step") {
     val testPairs = Seq(
       ("\tinf", "Inf"),
@@ -957,7 +955,6 @@
     }
   }
 
->>>>>>> e0fda107
   protected def testCastToDecimal(
     dataType: DataType,
     scale: Int,
@@ -1270,6 +1267,7 @@
       Seq(
         "200", // year too few digits
         "20000", // year too many digits
+        "3330-7 39 49: 1",
         "1999\rGARBAGE",
         "1999-1\rGARBAGE",
         "1999-12\rGARBAGE",
@@ -1395,4 +1393,9 @@
   private val longValues: Seq[Long] = Seq(Long.MinValue, Long.MaxValue, 0, -0, -1, 1)
   private val timestampValues: Seq[Long] = Seq(6321706291000L)
 
-}+}
+
+sealed trait AnsiTestMode;
+case object AnsiDisabled extends AnsiTestMode
+case object AnsiExpectSuccess extends AnsiTestMode
+case object AnsiExpectFailure extends AnsiTestMode